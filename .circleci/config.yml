# reusable anchors
_machine_defaults: &machine_defaults
  environment:
    TZ: "/usr/share/zoneinfo/America/Los_Angeles"
    SCRATCH: "/scratch"
  machine:
    image: ubuntu-2204:current
    docker_layer_caching: true
  working_directory: /tmp/src/fmriprep
  resource_class: large

_python_defaults: &python_defaults
  docker:
    - image: cimg/python:3.10.9
  working_directory: /tmp/src/fmriprep

_docker_auth: &docker_auth
  name: Docker authentication
  command: |
    if [[ -n $DOCKER_PAT ]]; then
      echo "$DOCKER_PAT" | docker login -u $DOCKER_USER --password-stdin
    fi

_setup_docker_registry: &setup_docker_registry
  name: Set up Docker registry
  command: |
    if [[ -f /tmp/images/registry.tar.gz ]]; then
      echo "Loading saved registry image"
      docker load < /tmp/images/registry.tar.gz
    else
      echo "Pulling registry image from DockerHub"
      docker pull registry:2
    fi
    docker run -d -p 5000:5000 --restart=always --name=registry \
        -v /tmp/docker:/var/lib/registry registry:2

_pull_from_registry: &pull_from_registry
  name: Pull and tag image from local registry
  command: |
    docker pull localhost:5000/fmriprep
    docker tag localhost:5000/fmriprep nipreps/fmriprep:latest

_check_skip_job: &check_skip_job
  name: Check commit message and determine if job should be skipped
  command: |
    set +e
    cd /tmp/src/fmriprep
    COMMIT_MSG="$(git show -s --format=%s)"
    DOCBUILD="$(echo ${COMMIT_MSG} | grep -i -E '^docs?(\(\w+\))?:')"
    SKIP_PYTEST="$(echo ${COMMIT_MSG} | grep -i -E '\[skip[ _]?tests\]')"
    SKIP_DS005="$(echo ${COMMIT_MSG} | grep -i -E '\[skip[ _]?ds005\]' )"
    SKIP_DS054="$(echo ${COMMIT_MSG} | grep -i -E '\[skip[ _]?ds054\]' )"
    SKIP_DS210="$(echo ${COMMIT_MSG} | grep -i -E '\[skip[ _]?ds210\]' )"
    NO_FASTTRACK="$(echo ${COMMIT_MSG} | grep -i -E '\[no[ _-]?fasttrack\]' )"

    # no skipping if tagged build
    if [[ -n "$NO_FASTTRACK" ]]; then
      touch /tmp/.nofasttrack
      echo "Anatomical fasttrack reusing sMRIPrep's derivatives will not be used."
    elif [[ -n "$CIRCLETAG" ]]; then
      exit 0
    elif [[ -n "$DOCSBUILD" ]]; then  # always try to skip docs builds
      echo "Only docs build"
      circleci step halt
    elif [ -n "$CHECK_PYTEST" -a -n "$SKIP_PYTEST" ]; then
      echo "Skipping pytest"
      circleci step halt
    elif [ -n "$CHECK_DS005" -a -n "$SKIP_DS005" ]; then
      echo "Skipping DS005"
      circleci step halt
    elif [ -n "$CHECK_DS054" -a -n "$SKIP_DS054" ]; then
      echo "Skipping DS054"
      circleci step halt
    elif [ -n "$CHECK_DS210" -a -n "$SKIP_DS210" ]; then
      echo "Skipping DS210"
      circleci step halt
    fi
    echo "No skip"

_setup_fmriprep_docker: &setup_fmriprep_docker
  name: Install fMRIPrep's docker wrapper
  command: |
    export PY3=$(pyenv versions | grep '3\.' |
                  sed -e 's/.* 3\./3./' -e 's/ .*//')
    pyenv local $PY3
    mkdir -p /tmp/${DATASET}/derivatives
    pip install --upgrade pip
    pip install --upgrade /tmp/src/fmriprep/wrapper/

_check_outputs: &check_outputs
  name: Checking outputs of fMRIPrep run
  command: |
    set +e -x
    mkdir -p /tmp/${DATASET}/test
    find /tmp/${DATASET}/${SUBDIR:-derivatives} \( -path '*/figures' -o -path '*/log' -o -path '*/sourcedata' \) -prune -o -name "*" -print | cut -d/ -f 5- | sort > /tmp/${DATASET}/test/outputs.out

    FASTTRACK_OUTPUTS="${DATASET}${VARIANT}_fasttrack_outputs.txt"
    FULL_OUTPUTS="${DATASET}${VARIANT}_outputs.txt"
    RET=1
    if [ ! -f /tmp/.nofasttrack ]; then
        echo "Checking fasttrack..."
        diff /tmp/src/fmriprep/.circleci/${FASTTRACK_OUTPUTS} /tmp/${DATASET}/test/outputs.out
        RET=$?
    fi
    if [ $RET -ne 0 ]; then
        echo "Checking full..."
        diff /tmp/src/fmriprep/.circleci/${FULL_OUTPUTS} /tmp/${DATASET}/test/outputs.out
        RET=$?
    fi
    exit $RET


version: 2.1
aliases:
  - &src "/tmp/src/fmriprep"
orbs:
  docker: circleci/docker@2.1.4

jobs:
  build_clean:
    <<: *machine_defaults
    environment:
      DOCKER_BUILDKIT: 1
    steps:
      - checkout:
          path: *src
      - docker/install-docker-credential-helper
      - run: *docker_auth
      - run:
          name: Build Docker image
          no_output_timeout: 60m
          command: |
            export PY3=$(pyenv versions | grep '3\.' |
                         sed -e 's/.* 3\./3./' -e 's/ .*//')
            pyenv local $PY3
            pip install hatch
            # Get version, update files
            THISVERSION=$( hatch version )
            # Build docker image
            docker build --rm \
              --cache-from=nipreps/fmriprep \
              -t nipreps/fmriprep:latest \
              --build-arg BUILD_DATE=`date -u +"%Y-%m-%dT%H:%M:%SZ"` \
              --build-arg VCS_REF=`git rev-parse --short HEAD` \
              --build-arg VERSION="$THISVERSION" .

  build:
    <<: *machine_defaults
    environment:
      DOCKER_BUILDKIT: 1
    steps:
      - checkout:
          path: *src
      - run: *check_skip_job
      - restore_cache:
          keys:
<<<<<<< HEAD
            - build-v6-{{ .Branch }}-{{ .Revision }}
            - build-v6--{{ .Revision }}
            - build-v6-{{ .Branch }}-
            - build-v6-master-
            - build-v6-
=======
            - build-v2-{{ .Branch }}-{{ .Revision }}
            - build-v2--{{ .Revision }}
            - build-v2-{{ .Branch }}-
            - build-v2-master-
            - build-v2-
>>>>>>> 822e44ac
          paths:
            - /tmp/docker
            - /tmp/images
      - docker/install-docker-credential-helper
      - run: *docker_auth
      - run: *setup_docker_registry
      - run:
<<<<<<< HEAD
          name: Save docker registry
          command: |
            if [[ ! -f /tmp/images/registry.tar.gz ]]; then
              mkdir -p /tmp/images
              docker save registry:2 | gzip > /tmp/images/registry.tar.gz
            fi
      - run:
          name: Pull Ubuntu/jammy image
          command: |
            set +e
            docker pull localhost:5000/ubuntu
            success=$?
            set -e
            if [[ "$success" = "0" ]]; then
                echo "Pulling from local registry"
                docker tag localhost:5000/ubuntu ubuntu:jammy
            else
                echo "Pulling from Docker Hub"
                docker pull ubuntu:jammy
                docker tag ubuntu:jammy localhost:5000/ubuntu
                docker push localhost:5000/ubuntu
            fi
      - run:
          name: Pull fMRIPrep Docker image
          command: |
            set +e
            docker pull localhost:5000/fmriprep
            success=$?
            set -e
            if [[ "$success" = "0" ]]; then
                echo "Pulled from local registry"
                docker tag localhost:5000/fmriprep nipreps/fmriprep:latest
                docker tag localhost:5000/fmriprep nipreps/fmriprep
            else
                echo "Pulling from Docker Hub"
                docker pull nipreps/fmriprep:latest
            fi
=======
          name: Create named builder
          command: docker buildx create --use --name=builder --driver=docker-container
>>>>>>> 822e44ac
      - run:
          name: Build Docker image
          no_output_timeout: 60m
          command: |
            export PY3=$(pyenv versions | grep '3\.' |
                         sed -e 's/.* 3\./3./' -e 's/ .*//')
            pyenv local $PY3
            pip install hatch
            # Get version, update files.
            THISVERSION=$( hatch version )
            if [[ ${THISVERSION:0:1} == "0" ]] ; then
              echo "WARNING: latest git tag could not be found"
              echo "Please, make sure you fetch all tags from upstream with"
              echo "the command ``git fetch --tags --verbose`` and push"
              echo "them to your fork with ``git push origin --tags``"
            fi
            # Build docker image
            docker buildx build --load --builder builder \
                --cache-from localhost:5000/fmriprep \
                --cache-from nipreps/fmriprep:latest \
                -t nipreps/fmriprep:latest \
                --build-arg BUILD_DATE=`date -u +"%Y-%m-%dT%H:%M:%SZ"` \
                --build-arg VCS_REF=`git rev-parse --short HEAD` \
                --build-arg VERSION="${CIRCLE_TAG:-$THISVERSION}" .
      - run:
          name: Check Docker image
          command: |
            export PY3=$(pyenv versions | grep '3\.' |
                         sed -e 's/.* 3\./3./' -e 's/ .*//')
            pyenv local $PY3
            # Get version, update files.
            THISVERSION=$( hatch version )
            BUILT_VERSION=$( docker run --rm nipreps/fmriprep:latest --version )
            BUILT_VERSION=${BUILT_VERSION%$'\r'}
            BUILT_VERSION=${BUILT_VERSION#*"fMRIPrep v"}
            echo "VERSION: \"$THISVERSION\""
            echo "BUILT: \"$BUILT_VERSION\""
            set -e
            test "$BUILT_VERSION" = "$THISVERSION"
      - run:
          name: Docker push to local registry
          no_output_timeout: 40m
          command: |
            docker tag nipreps/fmriprep:latest localhost:5000/fmriprep
            docker push localhost:5000/fmriprep
      - run:
          name: Docker registry garbage collection
          command: |
            docker exec -it registry /bin/registry garbage-collect --delete-untagged \
              /etc/docker/registry/config.yml

      - persist_to_workspace:
          root: /tmp
          paths:
            - src/fmriprep
      - save_cache:
<<<<<<< HEAD
         key: build-v6-{{ .Branch }}-{{ .Revision }}
=======
         key: build-v2-{{ .Branch }}-{{ .Revision }}
>>>>>>> 822e44ac
         paths:
            - /tmp/docker
            - /tmp/images

  get_data:
    <<: *machine_defaults
    steps:
      - restore_cache:
          keys:
            - data-v0-{{ .Branch }}-{{ .Revision }}
            - data-v0--{{ .Revision }}
            - data-v0-{{ .Branch }}-
            - data-v0-master-
            - data-v0-
      - run:
          name: Get test data from ds000005
          command: |
            mkdir -p /tmp/data
            if [[ ! -d /tmp/data/ds005 ]]; then
              wget --retry-connrefused --waitretry=5 --read-timeout=20 --timeout=15 -t 0 -q \
                -O ds005_downsampled.tar.gz "https://files.osf.io/v1/resources/fvuh8/providers/osfstorage/57f32a429ad5a101f977eb75"
              tar xvzf ds005_downsampled.tar.gz -C /tmp/data/
            else
              echo "Dataset ds000005 was cached"
            fi
      - run:
          name: Get test data from ds000054
          command: |
            if [[ ! -d /tmp/data/ds054 ]]; then
              wget --retry-connrefused --waitretry=5 --read-timeout=20 --timeout=15 -t 0 -q \
                -O ds054_downsampled.tar.gz "https://files.osf.io/v1/resources/fvuh8/providers/osfstorage/57f32c22594d9001ef91bf9e"
              tar xvzf ds054_downsampled.tar.gz -C /tmp/data/
            else
              echo "Dataset ds000054 was cached"
            fi
      - run:
          name: Get test data from ds000210
          command: |
            if [[ ! -d /tmp/data/ds210 ]]; then
              wget --retry-connrefused --waitretry=5 --read-timeout=20 --timeout=15 -t 0 -q \
                -O ds210_downsampled.tar.gz "https://files.osf.io/v1/resources/fvuh8/providers/osfstorage/5ae9e37b9a64d7000ce66c21"
              tar xvzf ds210_downsampled.tar.gz -C /tmp/data/
            else
              echo "Dataset ds000210 was cached"
            fi
      - run:
          name: Get FreeSurfer derivatives for ds000005
          command: |
            if [[ ! -d /tmp/ds005/freesurfer ]]; then
              mkdir -p /tmp/ds005
              wget --retry-connrefused --waitretry=5 --read-timeout=20 --timeout=15 -t 0 -q \
                -O ds005_derivatives_freesurfer.zip "https://files.osf.io/v1/resources/fvuh8/providers/osfstorage/637bab2c92a98a1c0606e6a0"
              unzip -d /tmp/ds005 ds005_derivatives_freesurfer.zip
            else
              echo "FreeSurfer derivatives of ds000005 were cached"
            fi
      - run:
          name: Get sMRIPrep derivatives for ds000005
          command: |
            if [[ ! -d /tmp/ds005/smriprep ]]; then
              mkdir -p /tmp/ds005
              wget --retry-connrefused --waitretry=5 --read-timeout=20 --timeout=15 -t 0 -q \
                -O ds005_sub-01_smriprep.zip "https://files.osf.io/v1/resources/fvuh8/providers/osfstorage/637cf6505ea438007b0497d3"
              unzip -d /tmp/ds005 ds005_sub-01_smriprep.zip
            else
              echo "sMRIPrep derivatives of ds000005 were cached"
            fi
      - run:
          name: Get sMRIPrep derivatives for ds000054
          command: |
            if [[ ! -d /tmp/ds054/smriprep ]]; then
              mkdir -p /tmp/ds054
              wget --retry-connrefused --waitretry=5 --read-timeout=20 --timeout=15 -t 0 -q \
                -O ds054_sub-100185_smriprep.zip "https://files.osf.io/v1/resources/fvuh8/providers/osfstorage/637bae8a0ab44b10ed6c43b6"
              unzip -d /tmp/ds054 ds054_sub-100185_smriprep.zip
            else
              echo "sMRIPrep derivatives of ds000054 were cached"
            fi
      - run:
          name: Get sMRIPrep derivatives for ds000210
          command: |
            if [[ ! -d /tmp/ds210/smriprep ]]; then
              mkdir -p /tmp/ds210
              wget --retry-connrefused --waitretry=5 --read-timeout=20 --timeout=15 -t 0 -q \
                -O ds210_sub-02_smriprep.zip "https://files.osf.io/v1/resources/fvuh8/providers/osfstorage/637bae7e4e8c3c20843b4b53"
              unzip -d /tmp/ds210 ds210_sub-02_smriprep.zip
            else
              echo "sMRIPrep derivatives of ds000210 were cached"
            fi
      - save_cache:
         key: data-v0-{{ .Branch }}-{{ .Revision }}
         paths:
            - /tmp/data
            - /tmp/ds005/freesurfer
            - /tmp/ds005/smriprep
            - /tmp/ds054/smriprep
            - /tmp/ds210/smriprep
      - run:
          name: Store FreeSurfer license file
          command: |
            mkdir -p /tmp/fslicense
            cd /tmp/fslicense
            echo "cHJpbnRmICJrcnp5c3p0b2YuZ29yZ29sZXdza2lAZ21haWwuY29tXG41MTcyXG4gKkN2dW12RVYzelRmZ1xuRlM1Si8yYzFhZ2c0RVxuIiA+IGxpY2Vuc2UudHh0Cg==" | base64 -d | sh
      - run:
          name: Create Nipype config files
          command: |
            mkdir -p /tmp/ds005 /tmp/ds054 /tmp/ds210
            printf "[execution]\nstop_on_first_crash = true\n" > /tmp/ds005/nipype.cfg
            echo "poll_sleep_duration = 0.01" >> /tmp/ds005/nipype.cfg
            echo "hash_method = content" >> /tmp/ds005/nipype.cfg
            cp /tmp/ds005/nipype.cfg /tmp/ds054/nipype.cfg
            cp /tmp/ds005/nipype.cfg /tmp/ds210/nipype.cfg
      - persist_to_workspace:
          root: /tmp
          paths:
            - fslicense
            - ds005/nipype.cfg
            - ds054/nipype.cfg
            - ds210/nipype.cfg

  test_pytest:
    <<: *machine_defaults
    environment:
      CHECK_PYTEST: true
    steps:
      - checkout:
          path: *src
      - run: *check_skip_job
      - attach_workspace:
          at: /tmp
      - restore_cache:
          keys:
<<<<<<< HEAD
            - build-v6-{{ .Branch }}-{{ .Revision }}
=======
            - build-v2-{{ .Branch }}-{{ .Revision }}
>>>>>>> 822e44ac
          paths:
            - /tmp/docker
            - /tmp/images
      - restore_cache:
          keys:
            - data-v0-{{ .Branch }}-{{ .Revision }}
      - docker/install-docker-credential-helper
      - run: *docker_auth
      - run: *setup_docker_registry
      - run: *pull_from_registry
      - run:
          name: Run fMRIPrep tests
          no_output_timeout: 2h
          command: |
            docker run -ti --rm=false \
              -e TEST_READONLY_FILESYSTEM=1 -v $HOME:/home/readonly:ro \
              --entrypoint="pytest" nipreps/fmriprep:latest \
              --pyargs fmriprep -svx --doctest-modules

      - run:
          name: Build fmriprep-docker wheel
          command: |
            export PY3=$(pyenv versions | grep '3\.' |
                         sed -e 's/.* 3\./3./' -e 's/ .*//')
            pyenv local $PY3
            pip install --upgrade pip build
            python -m build wrapper/
      - run:
          name: Install and test fmriprep-docker (Python 3)
          command: |
            export PY3=$(pyenv versions | grep '3\.' |
                         sed -e 's/.* 3\./3./' -e 's/ .*//')
            pyenv local $PY3
            echo -n "Python version: "
            python --version
            pip install --upgrade wrapper/
            pip install wrapper/dist/*.whl
            which fmriprep-docker
            fmriprep-docker -i nipreps/fmriprep:latest --help
            fmriprep-docker -i nipreps/fmriprep:latest --version
      - run:
          name: Install and test fmriprep-docker (Python 2)
          command: |
            export PY2=$(pyenv versions | grep '2\.' |
                         sed -e 's/.* 2\./2./' -e 's/ .*//')
            pyenv local $PY2
            echo -n "Python version: "
            python --version
            pip install --upgrade "pip<21"
            pip install wrapper/dist/*.whl
            which fmriprep-docker
            fmriprep-docker -i nipreps/fmriprep:latest --help
            fmriprep-docker -i nipreps/fmriprep:latest --version
      - store_artifacts:
          path: /tmp/data/reports

  ds005:
    <<: *machine_defaults
    working_directory: /tmp/ds005
    environment:
      - FS_LICENSE: /tmp/fslicense/license.txt
      - DATASET: ds005
      - CHECK_DS005: true
      - MIGAS_OPTOUT: 1
    steps:
      - checkout:
          path: *src
      - run: *check_skip_job
      - attach_workspace:
          at: /tmp
      - restore_cache:
          keys:
<<<<<<< HEAD
            - build-v6-{{ .Branch }}-{{ .Revision }}
=======
            - build-v2-{{ .Branch }}-{{ .Revision }}
>>>>>>> 822e44ac
          paths:
            - /tmp/docker
            - /tmp/images
      - restore_cache:
          keys:
            - data-v0-{{ .Branch }}-{{ .Revision }}
      - restore_cache:
          keys:
            - ds005-anat-v0-{{ .Branch }}-{{ .Revision }}
            - ds005-anat-v0--{{ .Revision }}
            - ds005-anat-v0-{{ .Branch }}-
            - ds005-anat-v0-master-
            - ds005-anat-v0-
      - docker/install-docker-credential-helper
      - run: *docker_auth
      - run: *setup_docker_registry
      - run: *pull_from_registry
      - run: *setup_fmriprep_docker
      - run:
          name: Run anatomical workflow on ds005
          no_output_timeout: 2h
          command: |
            mkdir -p /tmp/${DATASET}/work /tmp/${DATASET}/derivatives
            if [ -f /tmp/.nofasttrack ]; then
                fmriprep-docker -i nipreps/fmriprep:latest \
                    -e FMRIPREP_DEV 1 --user $(id -u):$(id -g) \
                    --network none \
                    --config $PWD/nipype.cfg -w /tmp/${DATASET}/work \
                    /tmp/data/${DATASET} /tmp/${DATASET}/derivatives participant \
                    --output-layout legacy \
                    --fs-subjects-dir /tmp/${DATASET}/freesurfer \
                    --skull-strip-template OASIS30ANTs:res-1 \
                    --output-spaces MNI152NLin2009cAsym MNI152NLin6Asym \
                    --sloppy --write-graph --mem-mb 14336 \
                    --nthreads 4 --anat-only -vv
            fi
      - run:
          name: Clean-up after anatomical run
          command: |
            rm -rf /tmp/${DATASET}/work/fmriprep_*_wf/fsdir*
            rm -rf /tmp/${DATASET}/work/reportlets
            rm -rf /tmp/${DATASET}/derivatives/fmriprep
      - save_cache:
         key: ds005-anat-v0-{{ .Branch }}-{{ .Revision }}
         paths:
            - /tmp/ds005/work
      - run:
          name: Attempt run without PE metadata (should fail)
          no_output_timeout: 2h
          command: |
            echo "TODO"
      - run:
          name: Run full fMRIPrep on ds005 (LegacyMultiProc plugin)
          no_output_timeout: 2h
          command: |
            FASTRACK_ARG="--derivatives anat=/tmp/${DATASET}/smriprep"
            if [ -f /tmp/.nofasttrack ]; then
                FASTRACK_ARG=""
            fi

            # Inject pretend metadata
            json_sidecar=/tmp/data/${DATASET}/task-mixedgamblestask_bold.json
            awk 'NR==1{print; print "    \"TotalReadoutTime\": 0.05,"} NR!=1' ${json_sidecar} > tmp && mv tmp ${json_sidecar}
            awk 'NR==1{print; print "    \"PhaseEncodingDirection\": \"j\","} NR!=1' ${json_sidecar} > tmp && mv tmp ${json_sidecar}

            fmriprep-docker -i nipreps/fmriprep:latest \
                -e FMRIPREP_DEV 1 --user $(id -u):$(id -g) \
                --network none \
                --config $PWD/nipype.cfg -w /tmp/${DATASET}/work \
                /tmp/data/${DATASET} /tmp/${DATASET}/derivatives participant \
                --fs-subjects-dir /tmp/${DATASET}/freesurfer \
                ${FASTRACK_ARG} \
                --output-layout legacy \
                --sloppy --write-graph --mem-mb 14336 \
                --skull-strip-template OASIS30ANTs:res-1 \
                --output-spaces fsaverage5 fsnative \
                --use-plugin /tmp/src/fmriprep/.circleci/legacy.yml \
                --nthreads 4 -vv
      - store_artifacts:
          path: /tmp/ds005/derivatives
          destination: full-run
      - run:
          name: Copy intermediate results for re-runs
          command: |
            mkdir -p /tmp/${DATASET}/derivatives_partial
            sudo cp -a /tmp/${DATASET}/work /tmp/${DATASET}/work_partial
            sudo cp -a /tmp/${DATASET}/work /tmp/${DATASET}/work_bids
            # Nipype sometimes fails to pick up when the base directory changes
            # This is a cheap workflow, so let's not fuss
            sudo rm -rf /tmp/${DATASET}/work /tmp/${DATASET}/work_bids/fmriprep_*_wf/single_subject_01_wf/anat_preproc_wf/surface_recon_wf/gifti_surface_wf || true
      - run:
<<<<<<< HEAD
          name: Checking outputs of full fMRIPrep run
          command: |
            mkdir -p /tmp/${DATASET}/test
            CHECK_OUTPUTS_FILE="${DATASET}_legacy_outputs.txt"
            find /tmp/${DATASET}/derivatives \( -path */figures -o -path */log \) -prune -o -name "*" -print | sed s+/tmp/${DATASET}/derivatives/++ | sort > /tmp/${DATASET}/test/outputs.out
            diff /tmp/src/fmriprep/.circleci/${CHECK_OUTPUTS_FILE} /tmp/${DATASET}/test/outputs.out
            exit $?
=======
          <<: *check_outputs
          environment:
            VARIANT: '_legacy'
>>>>>>> 822e44ac
      - run:
          name: Prepare BIDS Derivatives dataset
          command: |
            mkdir -p /tmp/${DATASET}/bids/sourcedata
            cp -r /tmp/${DATASET}/freesurfer /tmp/${DATASET}/bids/sourcedata/freesurfer
      - run:
          name: Re-run with BIDS layout
          no_output_timeout: 2h
          command: |
            FASTRACK_ARG="--derivatives anat=/tmp/${DATASET}/smriprep"
            if [ -f /tmp/.nofasttrack ]; then
                FASTRACK_ARG=""
            fi
            fmriprep-docker -i nipreps/fmriprep:latest \
                -e FMRIPREP_DEV 1 --user $(id -u):$(id -g) \
                --network none \
                --config $PWD/nipype.cfg -w /tmp/${DATASET}/work_bids \
                /tmp/data/${DATASET}/ /tmp/${DATASET}/bids participant \
                ${FASTRACK_ARG} \
                --sloppy --write-graph --mem-mb 14336 \
                --output-spaces fsaverage5 \
                --nthreads 4 -vv
      - store_artifacts:
          path: /tmp/ds005/bids
          destination: bids-run
      - run:
<<<<<<< HEAD
          name: Checking outputs of partial fMRIPrep run
          command: |
            mkdir -p /tmp/${DATASET}/test
            CHECK_OUTPUTS_FILE="${DATASET}_bids_outputs.txt"
            find /tmp/${DATASET}/bids \( -path */figures -o -path */log \) -prune -o -name "*" -print | sed s+/tmp/${DATASET}/++ | grep -v sourcedata | sort > /tmp/${DATASET}/test/outputs.out
            diff /tmp/src/fmriprep/.circleci/${CHECK_OUTPUTS_FILE} /tmp/${DATASET}/test/outputs.out
            exit $?
=======
          <<: *check_outputs
          environment:
            VARIANT: '_bids'
            SUBDIR: 'bids'
>>>>>>> 822e44ac
      - run:
          name: Re-run fMRIPrep on single run of task data
          no_output_timeout: 2h
          command: |
            rm /tmp/data/${DATASET}/sub-01/func/*_run-01_*
            FASTRACK_ARG="--derivatives anat=/tmp/${DATASET}/smriprep"
            if [ -f /tmp/.nofasttrack ]; then
                FASTRACK_ARG=""
            fi
            fmriprep-docker -i nipreps/fmriprep:latest \
                -e FMRIPREP_DEV 1 --user $(id -u):$(id -g) \
                --network none \
                --config $PWD/nipype.cfg -w /tmp/${DATASET}/work_partial \
                /tmp/data/${DATASET} /tmp/${DATASET}/derivatives_partial participant \
                --fs-subjects-dir /tmp/${DATASET}/freesurfer \
                ${FASTRACK_ARG} \
                --output-layout legacy \
                --sloppy --write-graph --use-syn-sdc --mem-mb 14336 \
                --output-spaces MNI152NLin2009cAsym fsaverage5 fsnative MNI152NLin6Asym anat \
                --nthreads 4 --cifti-output --project-goodvoxels -vv
      - store_artifacts:
          path: /tmp/ds005/derivatives_partial
          destination: partial-run
      - run:
<<<<<<< HEAD
          name: Checking outputs of partial fMRIPrep run
          command: |
            mkdir -p /tmp/${DATASET}/test
            CHECK_OUTPUTS_FILE="${DATASET}_legacy_partial_outputs.txt"
            sudo rm -rf /tmp/${DATASET}/derivatives_partial/freesurfer
            find /tmp/${DATASET}/derivatives_partial \( -path */figures -o -path */log \) -prune -o -name "*" -print | sed s+/tmp/${DATASET}/derivatives_partial/++ | sort > /tmp/${DATASET}/test/outputs.out
            diff /tmp/src/fmriprep/.circleci/${CHECK_OUTPUTS_FILE} /tmp/${DATASET}/test/outputs.out
            exit $?
=======
          <<: *check_outputs
          environment:
            VARIANT: '_legacy_partial'
            SUBDIR: 'derivatives_partial'
>>>>>>> 822e44ac
      - run:
          name: Clean working directory
          when: on_success
          command: |
            sudo chown $(id -un):$(id -gn) -R /tmp/${DATASET}
            sudo rm -rf /tmp/${DATASET}/work
            sudo rm -rf /tmp/${DATASET}/work_partial
      - run:
          name: Clean working directory
          when: on_fail
          command: |
            sudo chown $(id -un):$(id -gn) -R /tmp/${DATASET}
            find /tmp/${DATASET}/work \( -name "*.nii.gz" -or -name "*.nii" -or -name "*.gii" -or -name "*.h5" \) \
                -exec sh -c 'rm -f {}; touch {}' \;
            find /tmp/${DATASET}/work_partial \( -name "*.nii.gz" -or -name "*.nii" -or -name "*.gii" -or -name "*.h5" \) \
                -exec sh -c 'rm -f {}; touch {}' \;
      - store_artifacts:
          path: /tmp/ds005/work

  ds054:
    <<: *machine_defaults
    working_directory: /tmp/ds054
    environment:
      - FS_LICENSE: /tmp/fslicense/license.txt
      - DATASET: ds054
      - CHECK_DS054: true
      - MIGAS_OPTOUT: 1
    steps:
      - checkout:
          path: *src
      - run: *check_skip_job
      - attach_workspace:
          at: /tmp
      - restore_cache:
          keys:
<<<<<<< HEAD
            - build-v6-{{ .Branch }}-{{ .Revision }}
=======
            - build-v2-{{ .Branch }}-{{ .Revision }}
>>>>>>> 822e44ac
          paths:
            - /tmp/docker
            - /tmp/images
      - restore_cache:
          keys:
            - data-v0-{{ .Branch }}-{{ .Revision }}
      - restore_cache:
          keys:
            - ds054-anat-v0-{{ .Branch }}-{{ .Revision }}
            - ds054-anat-v0--{{ .Revision }}
            - ds054-anat-v0-{{ .Branch }}-
            - ds054-anat-v0-master-
            - ds054-anat-v0-
      - docker/install-docker-credential-helper
      - run: *docker_auth
      - run: *setup_docker_registry
      - run: *pull_from_registry
      - run: *setup_fmriprep_docker
      - run:
          name: Run anatomical workflow on ds054
          no_output_timeout: 2h
          command: |
            mkdir -p /tmp/${DATASET}/work /tmp/${DATASET}/derivatives
            if [ -f /tmp/.nofasttrack ]; then
                fmriprep-docker -i nipreps/fmriprep:latest \
                    -e FMRIPREP_DEV 1 --user $(id -u):$(id -g) \
                    --config $PWD/nipype.cfg -w /tmp/${DATASET}/work \
                    /tmp/data/${DATASET} /tmp/${DATASET}/derivatives participant \
                    --output-layout legacy \
                    --fs-no-reconall --sloppy --write-graph \
                    --output-spaces MNI152NLin2009cAsym \
                    --mem-mb 14336 --nthreads 4 --anat-only -vv
            fi
      - run:
          name: Clean-up after anatomical run
          command: |
            rm -rf /tmp/${DATASET}/work/fmriprep_*_wf/fsdir*
            rm -rf /tmp/${DATASET}/work/reportlets
            rm -rf /tmp/${DATASET}/derivatives/fmriprep
      - save_cache:
         key: ds054-anat-v0-{{ .Branch }}-{{ .Revision }}
         paths:
            - /tmp/ds054/work

      - run:
          name: Run full fMRIPrep on ds054
          no_output_timeout: 2h
          command: |
            FASTRACK_ARG="--derivatives anat=/tmp/${DATASET}/smriprep"
            if [ -f /tmp/.nofasttrack ]; then
                FASTRACK_ARG=""
            fi
            fmriprep-docker -i nipreps/fmriprep:latest \
                -e FMRIPREP_DEV 1 --user $(id -u):$(id -g) \
                --config $PWD/nipype.cfg -w /tmp/${DATASET}/work \
                /tmp/data/${DATASET} /tmp/${DATASET}/derivatives participant \
                ${FASTRACK_ARG} \
                --output-layout legacy \
                --fs-no-reconall --sloppy \
                --output-spaces MNI152NLin2009cAsym:res-2 anat func \
                --mem-mb 14336 --nthreads 4 -vv --debug compcor
<<<<<<< HEAD
      - run:
          name: Checking outputs of fMRIPrep
          command: |
            mkdir -p /tmp/${DATASET}/test
            CHECK_OUTPUTS_FILE="${DATASET}_outputs.txt"
            find /tmp/${DATASET}/derivatives \( -path */figures -o -path */log \) -prune -o -name "*" -print | sed s+/tmp/${DATASET}/derivatives/++ | sort > /tmp/${DATASET}/test/outputs.out
            diff /tmp/src/fmriprep/.circleci/${CHECK_OUTPUTS_FILE} /tmp/${DATASET}/test/outputs.out
            exit $?
=======
      - run: *check_outputs
>>>>>>> 822e44ac
      - run:
          name: Generate report with one artificial error
          command: |
            set -x
            sudo mv /tmp/${DATASET}/derivatives/fmriprep/sub-100185.html \
                    /tmp/${DATASET}/derivatives/fmriprep/sub-100185_noerror.html
            UUID=$(grep uuid /tmp/${DATASET}/work/*/config.toml | cut -d\" -f 2 | tail -n 1)
            mkdir -p /tmp/${DATASET}/derivatives/fmriprep/sub-100185/log/$UUID/
            cp /tmp/src/fmriprep/fmriprep/data/tests/crash_files/*.txt \
                /tmp/${DATASET}/derivatives/fmriprep/sub-100185/log/$UUID/
            set +e
            fmriprep-docker -i nipreps/fmriprep:latest \
                -e FMRIPREP_DEV 1 --user $(id -u):$(id -g) \
                --config $PWD/nipype.cfg -w /tmp/${DATASET}/work \
                /tmp/data/${DATASET} /tmp/${DATASET}/derivatives participant \
                --output-layout legacy \
                --fs-no-reconall --sloppy --write-graph \
                --output-spaces MNI152NLin2009cAsym:res-2 anat func \
                --reports-only --config-file /tmp/${DATASET}/work/${UUID}/config.toml -vv
            RET=$?
            set -e
            [[ "$RET" -eq "1" ]]
      - run:
          name: Clean working directory
          when: on_success
          command: |
            sudo chown $(id -un):$(id -gn) -R /tmp/${DATASET}
            sudo rm -rf /tmp/${DATASET}/work
      - run:
          name: Clean working directory
          when: on_fail
          command: |
            sudo chown $(id -un):$(id -gn) -R /tmp/${DATASET}
            find /tmp/${DATASET}/work \( -name "*.nii.gz" -or -name "*.nii" -or -name "*.gii" -or -name "*.h5" \) \
                -exec sh -c 'rm -f {}; touch {}' \;
      - store_artifacts:
          path: /tmp/ds054

  ds210:
    <<: *machine_defaults
    working_directory: /tmp/ds210
    environment:
      - FS_LICENSE: /tmp/fslicense/license.txt
      - DATASET: ds210
      - CHECK_DS210: true
    steps:
      - checkout:
          path: *src
      - run: *check_skip_job
      - attach_workspace:
          at: /tmp
      - restore_cache:
          keys:
<<<<<<< HEAD
            - build-v6-{{ .Branch }}-{{ .Revision }}
=======
            - build-v2-{{ .Branch }}-{{ .Revision }}
>>>>>>> 822e44ac
          paths:
            - /tmp/docker
            - /tmp/images
      - restore_cache:
          keys:
            - data-v0-{{ .Branch }}-{{ .Revision }}
      - restore_cache:
          keys:
            - ds210-anat-v1-{{ .Branch }}-{{ .Revision }}
            - ds210-anat-v1--{{ .Revision }}
            - ds210-anat-v1-{{ .Branch }}-
            - ds210-anat-v1-master-
            - ds210-anat-v1-
      - docker/install-docker-credential-helper
      - run: *docker_auth
      - run: *setup_docker_registry
      - run: *pull_from_registry
      - run: *setup_fmriprep_docker
      - run:
          name: Run anatomical workflow on ds000210
          no_output_timeout: 2h
          command: |
            mkdir -p /tmp/${DATASET}/work /tmp/${DATASET}/derivatives
            if [ -f /tmp/.nofasttrack ]; then
                fmriprep-docker -i nipreps/fmriprep:latest \
                    -e FMRIPREP_DEV 1 --user $(id -u):$(id -g) \
                    --config $PWD/nipype.cfg -w /tmp/${DATASET}/work \
                    /tmp/data/${DATASET} /tmp/${DATASET}/derivatives participant \
                    --output-layout legacy \
                    --fs-no-reconall --sloppy --write-graph \
                    --output-spaces MNI152NLin2009cAsym \
                    --mem-mb 14336 --nthreads 4 --anat-only -vv --notrack
            fi
      - run:
          name: Clean-up after anatomical run
          command: |
            rm -rf /tmp/${DATASET}/work/fmriprep_*_wf/fsdir*
            rm -rf /tmp/${DATASET}/work/reportlets
            rm -rf /tmp/${DATASET}/derivatives/fmriprep
      - save_cache:
         key: ds210-anat-v1-{{ .Branch }}-{{ .Revision }}
         paths:
            - /tmp/ds210/work

      - run:
          name: Attempt run without PE metadata (should fail)
          no_output_timeout: 2h
          command: |
            echo "TODO"

      - run:
          name: Run full fMRIPrep on ds000210
          no_output_timeout: 2h
          command: |
            FASTRACK_ARG="--derivatives anat=/tmp/${DATASET}/smriprep"
            if [ -f /tmp/.nofasttrack ]; then
                FASTRACK_ARG=""
            fi

            # Inject pretend metadata for SDCFlows not to crash
            # TODO / open question - do all echos need the metadata?
            chmod +w /tmp/data/${DATASET}
            echo '{"PhaseEncodingDirection": "j", "TotalReadoutTime": 0.058}' >> /tmp/data/${DATASET}/task-cuedSGT_bold.json
            chmod -R -w /tmp/data/${DATASET}

            fmriprep-docker -i nipreps/fmriprep:latest \
                -e FMRIPREP_DEV 1 --user $(id -u):$(id -g) \
                --config $PWD/nipype.cfg -w /tmp/${DATASET}/work \
                /tmp/data/${DATASET} /tmp/${DATASET}/derivatives participant \
                ${FASTRACK_ARG} \
                --output-layout legacy --me-output-echos \
                --fs-no-reconall --use-syn-sdc --ignore slicetiming \
                --dummy-scans 1 --sloppy --write-graph \
                --output-spaces MNI152NLin2009cAsym \
                --mem-mb 14336 --nthreads 4 -vv
<<<<<<< HEAD
      - run:
          name: Checking outputs of fMRIPrep
          command: |
            mkdir -p /tmp/${DATASET}/test
            CHECK_OUTPUTS_FILE="${DATASET}_outputs.txt"
            find /tmp/${DATASET}/derivatives \( -path */figures -o -path */log \) -prune -o -name "*" -print | sed s+/tmp/${DATASET}/derivatives/++ | sort > /tmp/${DATASET}/test/outputs.out
            diff /tmp/src/fmriprep/.circleci/${CHECK_OUTPUTS_FILE} /tmp/${DATASET}/test/outputs.out
            exit $?
=======
      - run: *check_outputs
>>>>>>> 822e44ac
      - run:
          name: Clean working directory
          when: on_success
          command: |
            sudo chown $(id -un):$(id -gn) -R /tmp/${DATASET}
            sudo rm -rf /tmp/${DATASET}/work
      - run:
          name: Clean working directory
          when: on_fail
          command: |
            sudo chown $(id -un):$(id -gn) -R /tmp/${DATASET}
            find /tmp/${DATASET}/work \( -name "*.nii.gz" -or -name "*.nii" -or -name "*.gii" -or -name "*.h5" \) \
                -exec sh -c 'rm -f {}; touch {}' \;
      - store_artifacts:
          path: /tmp/ds210

  deploy_docker_patches:
    <<: *machine_defaults
    working_directory: *src
    steps:
      - run:
          name: Check whether image should be deployed to Docker Hub
          command: |
            if [[ "$CIRCLE_PROJECT_USERNAME" != "nipreps" ]]; then
              echo "Nothing to deploy for $CIRCLE_PROJECT_USERNAME/$CIRCLE_PROJECT_REPONAME."
              circleci step halt
            fi
      - restore_cache:
          keys:
<<<<<<< HEAD
            - build-v6-{{ .Branch }}-{{ .Revision }}
=======
            - build-v2-{{ .Branch }}-{{ .Revision }}
>>>>>>> 822e44ac
          paths:
            - /tmp/docker
            - /tmp/images
      - docker/install-docker-credential-helper
      - run: *docker_auth
      - run: *setup_docker_registry
      - run: *pull_from_registry
      - run:
          name: Deploy to Docker Hub
          no_output_timeout: 40m
          command: |
            docker tag nipreps/fmriprep nipreps/fmriprep:${CIRCLE_BRANCH#docker/}
            docker push nipreps/fmriprep:${CIRCLE_BRANCH#docker/}

  deploy_docker:
    <<: *machine_defaults
    steps:
      - checkout:
          path: *src
      - run: *check_skip_job
      - restore_cache:
          keys:
<<<<<<< HEAD
            - build-v6-{{ .Branch }}-{{ .Revision }}
=======
            - build-v2-{{ .Branch }}-{{ .Revision }}
>>>>>>> 822e44ac
          paths:
            - /tmp/docker
            - /tmp/images
      - docker/install-docker-credential-helper
      - run: *docker_auth
      - run: *setup_docker_registry
      - run: *pull_from_registry
      - run:
          name: Deploy to Docker Hub
          no_output_timeout: 40m
          command: |
            if [[ -n "$DOCKER_PAT" ]]; then
              echo "$DOCKER_PAT" | docker login -u $DOCKER_USER --password-stdin
              docker tag nipreps/fmriprep nipreps/fmriprep:unstable
              docker push nipreps/fmriprep:unstable
              if [[ -n "$CIRCLE_TAG" ]]; then
                docker push nipreps/fmriprep:latest
                docker tag nipreps/fmriprep nipreps/fmriprep:$CIRCLE_TAG
                docker push nipreps/fmriprep:$CIRCLE_TAG
              fi
            fi

  test_deploy_pypi:
    <<: *python_defaults
    steps:
      - checkout
      - run:
          name: Update build tools
          command: pip install --upgrade build twine hatch
      - run:
          name: Build fMRIPrep
          command: python -m build
      - run:
          name: Twine check fmriprep
          command: twine check dist/*
      - run:
          name: Pre-run hatch version
          command: hatch version
      - store_artifacts:
          path: /tmp/src/fmriprep/dist
      - run:
          name: Check sdist distribution
          command: |
            THISVERSION=$( hatch version )
            THISVERSION=${CIRCLE_TAG:-$THISVERSION}
            virtualenv --python=python sdist
            source sdist/bin/activate
            python -m pip install --upgrade pip
            python -m pip install dist/fmriprep*.tar.gz
            which fmriprep | grep sdist\\/bin
            INSTALLED_VERSION=$(fmriprep --version)
            INSTALLED_VERSION=${INSTALLED_VERSION%$'\r'}
            INSTALLED_VERSION=${INSTALLED_VERSION#*"fMRIPrep v"}
            echo "VERSION: \"$THISVERSION\""
            echo "INSTALLED: \"$INSTALLED_VERSION\""
            test "$INSTALLED_VERSION" = "$THISVERSION"
      - run:
          name: Check wheel distribution
          command: |
            THISVERSION=$( hatch version )
            THISVERSION=${CIRCLE_TAG:-$THISVERSION}
            virtualenv --python=python wheel
            source wheel/bin/activate
            python -m pip install dist/fmriprep*.whl
            which fmriprep | grep wheel\\/bin
            INSTALLED_VERSION=$(fmriprep --version)
            INSTALLED_VERSION=${INSTALLED_VERSION%$'\r'}
            INSTALLED_VERSION=${INSTALLED_VERSION#*"fMRIPrep v"}
            echo "VERSION: \"$THISVERSION\""
            echo "INSTALLED: \"$INSTALLED_VERSION\""
            test "$INSTALLED_VERSION" = "$THISVERSION"
      - run:
          name: Build fmriprep-docker
          command: python -m build wrapper
      - run:
          name: Twine check wrapper
          command: twine check wrapper/dist/*
      - store_artifacts:
          path: /tmp/src/fmriprep/wrapper/dist

  deploy_pypi:
    <<: *python_defaults
    steps:
      - checkout
      - run:
          name: Update build tools
          command: pip install --upgrade build twine
      - run:
          name: Build fMRIPrep
          command: python -m build
      - run:
          name: Build fmriprep-docker
          command: python -m build wrapper/
      - run:
          name: Upload packages to PyPI
          command: python -m twine upload dist/fmriprep* wrapper/dist/fmriprep*

  deployable:
    docker:
      - image: busybox:latest
    steps:
      - run: echo Deploying!

workflows:
  version: 2
  build_from_scratch:
    triggers:
      - schedule:
          cron: "0 13 * * 1"
          filters:
            branches:
              only:
                - master
                - maint/20.2.x
    jobs:
      - build_clean:
          context:
            - nipreps-common

  build_test_deploy:
    jobs:
      - build:
          context:
            - nipreps-common
          filters:
            branches:
              ignore:
                - /docs?\/.*/
            tags:
              only: /.*/

      - get_data:
          filters:
            branches:
              ignore:
                - /docs?\/.*/
                - /tests?\/.*/
                - /docker\/.*/
            tags:
              only: /.*/

      - test_deploy_pypi:
          context:
            - nipreps-common
          filters:
            branches:
              only:
                - /rel\/.*/
                - /maint\/.*/
            tags:
              only: /.*/

      - test_pytest:
          context:
            - nipreps-common
          requires:
            - build
          filters:
            branches:
              ignore:
                - /docs?\/.*/
                - /ds005\/.*/
                - /ds054\/.*/
                - /ds210\/.*/
                - /docker\/.*/
            tags:
              only: /.*/

      - ds005:
          context:
            - nipreps-common
          requires:
            - get_data
            - build
          filters:
            branches:
              ignore:
                - /docs?\/.*/
                - /tests?\/.*/
                - /ds054\/.*/
                - /ds210\/.*/
                - /docker\/.*/
            tags:
              only: /.*/

      - ds054:
          context:
            - nipreps-common
          requires:
            - get_data
            - build
          filters:
            branches:
              ignore:
                - /docs?\/.*/
                - /tests?\/.*/
                - /ds005\/.*/
                - /ds210\/.*/
                - /docker\/.*/
            tags:
              only: /.*/

      - ds210:
          context:
            - nipreps-common
          requires:
            - get_data
            - build
          filters:
            branches:
              # only: /meepi.*/
              ignore:
                - /docs?\/.*/
                - /tests?\/.*/
                - /ds005\/.*/
                - /ds054\/.*/
                - /docker\/.*/
            tags:
              only: /.*/

      - deploy_docker_patches:
          context:
            - nipreps-common
          requires:
            - build
          filters:
            branches:
              only: /docker\/.*/

      - deployable:
          requires:
            - test_deploy_pypi
            - test_pytest
            - ds005
            - ds054
            - ds210
          filters:
            branches:
              only: master
            tags:
              only: /.*/

      - deploy_docker:
          context:
            - nipreps-common
          requires:
            - deployable
          filters:
            branches:
              only: master
            tags:
              only: /.*/

      - deploy_pypi:
          context:
            - nipreps-common
          requires:
            - deployable
          filters:
            branches:
              ignore: /.*/
            tags:
              only: /.*/<|MERGE_RESOLUTION|>--- conflicted
+++ resolved
@@ -154,19 +154,11 @@
       - run: *check_skip_job
       - restore_cache:
           keys:
-<<<<<<< HEAD
-            - build-v6-{{ .Branch }}-{{ .Revision }}
-            - build-v6--{{ .Revision }}
-            - build-v6-{{ .Branch }}-
-            - build-v6-master-
-            - build-v6-
-=======
             - build-v2-{{ .Branch }}-{{ .Revision }}
             - build-v2--{{ .Revision }}
             - build-v2-{{ .Branch }}-
             - build-v2-master-
             - build-v2-
->>>>>>> 822e44ac
           paths:
             - /tmp/docker
             - /tmp/images
@@ -174,48 +166,8 @@
       - run: *docker_auth
       - run: *setup_docker_registry
       - run:
-<<<<<<< HEAD
-          name: Save docker registry
-          command: |
-            if [[ ! -f /tmp/images/registry.tar.gz ]]; then
-              mkdir -p /tmp/images
-              docker save registry:2 | gzip > /tmp/images/registry.tar.gz
-            fi
-      - run:
-          name: Pull Ubuntu/jammy image
-          command: |
-            set +e
-            docker pull localhost:5000/ubuntu
-            success=$?
-            set -e
-            if [[ "$success" = "0" ]]; then
-                echo "Pulling from local registry"
-                docker tag localhost:5000/ubuntu ubuntu:jammy
-            else
-                echo "Pulling from Docker Hub"
-                docker pull ubuntu:jammy
-                docker tag ubuntu:jammy localhost:5000/ubuntu
-                docker push localhost:5000/ubuntu
-            fi
-      - run:
-          name: Pull fMRIPrep Docker image
-          command: |
-            set +e
-            docker pull localhost:5000/fmriprep
-            success=$?
-            set -e
-            if [[ "$success" = "0" ]]; then
-                echo "Pulled from local registry"
-                docker tag localhost:5000/fmriprep nipreps/fmriprep:latest
-                docker tag localhost:5000/fmriprep nipreps/fmriprep
-            else
-                echo "Pulling from Docker Hub"
-                docker pull nipreps/fmriprep:latest
-            fi
-=======
           name: Create named builder
           command: docker buildx create --use --name=builder --driver=docker-container
->>>>>>> 822e44ac
       - run:
           name: Build Docker image
           no_output_timeout: 60m
@@ -272,11 +224,7 @@
           paths:
             - src/fmriprep
       - save_cache:
-<<<<<<< HEAD
-         key: build-v6-{{ .Branch }}-{{ .Revision }}
-=======
          key: build-v2-{{ .Branch }}-{{ .Revision }}
->>>>>>> 822e44ac
          paths:
             - /tmp/docker
             - /tmp/images
@@ -409,11 +357,7 @@
           at: /tmp
       - restore_cache:
           keys:
-<<<<<<< HEAD
-            - build-v6-{{ .Branch }}-{{ .Revision }}
-=======
             - build-v2-{{ .Branch }}-{{ .Revision }}
->>>>>>> 822e44ac
           paths:
             - /tmp/docker
             - /tmp/images
@@ -486,11 +430,7 @@
           at: /tmp
       - restore_cache:
           keys:
-<<<<<<< HEAD
-            - build-v6-{{ .Branch }}-{{ .Revision }}
-=======
             - build-v2-{{ .Branch }}-{{ .Revision }}
->>>>>>> 822e44ac
           paths:
             - /tmp/docker
             - /tmp/images
@@ -582,19 +522,9 @@
             # This is a cheap workflow, so let's not fuss
             sudo rm -rf /tmp/${DATASET}/work /tmp/${DATASET}/work_bids/fmriprep_*_wf/single_subject_01_wf/anat_preproc_wf/surface_recon_wf/gifti_surface_wf || true
       - run:
-<<<<<<< HEAD
-          name: Checking outputs of full fMRIPrep run
-          command: |
-            mkdir -p /tmp/${DATASET}/test
-            CHECK_OUTPUTS_FILE="${DATASET}_legacy_outputs.txt"
-            find /tmp/${DATASET}/derivatives \( -path */figures -o -path */log \) -prune -o -name "*" -print | sed s+/tmp/${DATASET}/derivatives/++ | sort > /tmp/${DATASET}/test/outputs.out
-            diff /tmp/src/fmriprep/.circleci/${CHECK_OUTPUTS_FILE} /tmp/${DATASET}/test/outputs.out
-            exit $?
-=======
           <<: *check_outputs
           environment:
             VARIANT: '_legacy'
->>>>>>> 822e44ac
       - run:
           name: Prepare BIDS Derivatives dataset
           command: |
@@ -621,20 +551,10 @@
           path: /tmp/ds005/bids
           destination: bids-run
       - run:
-<<<<<<< HEAD
-          name: Checking outputs of partial fMRIPrep run
-          command: |
-            mkdir -p /tmp/${DATASET}/test
-            CHECK_OUTPUTS_FILE="${DATASET}_bids_outputs.txt"
-            find /tmp/${DATASET}/bids \( -path */figures -o -path */log \) -prune -o -name "*" -print | sed s+/tmp/${DATASET}/++ | grep -v sourcedata | sort > /tmp/${DATASET}/test/outputs.out
-            diff /tmp/src/fmriprep/.circleci/${CHECK_OUTPUTS_FILE} /tmp/${DATASET}/test/outputs.out
-            exit $?
-=======
           <<: *check_outputs
           environment:
             VARIANT: '_bids'
             SUBDIR: 'bids'
->>>>>>> 822e44ac
       - run:
           name: Re-run fMRIPrep on single run of task data
           no_output_timeout: 2h
@@ -659,21 +579,10 @@
           path: /tmp/ds005/derivatives_partial
           destination: partial-run
       - run:
-<<<<<<< HEAD
-          name: Checking outputs of partial fMRIPrep run
-          command: |
-            mkdir -p /tmp/${DATASET}/test
-            CHECK_OUTPUTS_FILE="${DATASET}_legacy_partial_outputs.txt"
-            sudo rm -rf /tmp/${DATASET}/derivatives_partial/freesurfer
-            find /tmp/${DATASET}/derivatives_partial \( -path */figures -o -path */log \) -prune -o -name "*" -print | sed s+/tmp/${DATASET}/derivatives_partial/++ | sort > /tmp/${DATASET}/test/outputs.out
-            diff /tmp/src/fmriprep/.circleci/${CHECK_OUTPUTS_FILE} /tmp/${DATASET}/test/outputs.out
-            exit $?
-=======
           <<: *check_outputs
           environment:
             VARIANT: '_legacy_partial'
             SUBDIR: 'derivatives_partial'
->>>>>>> 822e44ac
       - run:
           name: Clean working directory
           when: on_success
@@ -709,11 +618,7 @@
           at: /tmp
       - restore_cache:
           keys:
-<<<<<<< HEAD
-            - build-v6-{{ .Branch }}-{{ .Revision }}
-=======
             - build-v2-{{ .Branch }}-{{ .Revision }}
->>>>>>> 822e44ac
           paths:
             - /tmp/docker
             - /tmp/images
@@ -775,18 +680,7 @@
                 --fs-no-reconall --sloppy \
                 --output-spaces MNI152NLin2009cAsym:res-2 anat func \
                 --mem-mb 14336 --nthreads 4 -vv --debug compcor
-<<<<<<< HEAD
-      - run:
-          name: Checking outputs of fMRIPrep
-          command: |
-            mkdir -p /tmp/${DATASET}/test
-            CHECK_OUTPUTS_FILE="${DATASET}_outputs.txt"
-            find /tmp/${DATASET}/derivatives \( -path */figures -o -path */log \) -prune -o -name "*" -print | sed s+/tmp/${DATASET}/derivatives/++ | sort > /tmp/${DATASET}/test/outputs.out
-            diff /tmp/src/fmriprep/.circleci/${CHECK_OUTPUTS_FILE} /tmp/${DATASET}/test/outputs.out
-            exit $?
-=======
       - run: *check_outputs
->>>>>>> 822e44ac
       - run:
           name: Generate report with one artificial error
           command: |
@@ -840,11 +734,7 @@
           at: /tmp
       - restore_cache:
           keys:
-<<<<<<< HEAD
-            - build-v6-{{ .Branch }}-{{ .Revision }}
-=======
             - build-v2-{{ .Branch }}-{{ .Revision }}
->>>>>>> 822e44ac
           paths:
             - /tmp/docker
             - /tmp/images
@@ -920,18 +810,7 @@
                 --dummy-scans 1 --sloppy --write-graph \
                 --output-spaces MNI152NLin2009cAsym \
                 --mem-mb 14336 --nthreads 4 -vv
-<<<<<<< HEAD
-      - run:
-          name: Checking outputs of fMRIPrep
-          command: |
-            mkdir -p /tmp/${DATASET}/test
-            CHECK_OUTPUTS_FILE="${DATASET}_outputs.txt"
-            find /tmp/${DATASET}/derivatives \( -path */figures -o -path */log \) -prune -o -name "*" -print | sed s+/tmp/${DATASET}/derivatives/++ | sort > /tmp/${DATASET}/test/outputs.out
-            diff /tmp/src/fmriprep/.circleci/${CHECK_OUTPUTS_FILE} /tmp/${DATASET}/test/outputs.out
-            exit $?
-=======
       - run: *check_outputs
->>>>>>> 822e44ac
       - run:
           name: Clean working directory
           when: on_success
@@ -961,11 +840,7 @@
             fi
       - restore_cache:
           keys:
-<<<<<<< HEAD
-            - build-v6-{{ .Branch }}-{{ .Revision }}
-=======
             - build-v2-{{ .Branch }}-{{ .Revision }}
->>>>>>> 822e44ac
           paths:
             - /tmp/docker
             - /tmp/images
@@ -988,11 +863,7 @@
       - run: *check_skip_job
       - restore_cache:
           keys:
-<<<<<<< HEAD
-            - build-v6-{{ .Branch }}-{{ .Revision }}
-=======
             - build-v2-{{ .Branch }}-{{ .Revision }}
->>>>>>> 822e44ac
           paths:
             - /tmp/docker
             - /tmp/images

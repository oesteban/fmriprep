.. include:: links.rst

.. _outputs:

---------------------
Outputs of *fMRIPrep*
---------------------
*fMRIPrep* outputs conform to the :abbr:`BIDS (brain imaging data structure)`
Derivatives specification (see `BIDS Derivatives`_, along with the
upcoming `BEP 011`_ and `BEP 012`_).
*fMRIPrep* generates three broad classes of outcomes:

1. **Visual QA (quality assessment) reports**:
   one :abbr:`HTML (hypertext markup language)` per subject,
   that allows the user a thorough visual assessment of the quality
   of processing and ensures the transparency of *fMRIPrep* operation.

2. **Derivatives (preprocessed data)** the input fMRI data ready for
   analysis, i.e., after the various preparation procedures
   have been applied.
   For example, :abbr:`INU (intensity non-uniformity)`-corrected versions
   of the T1-weighted image (per subject), the brain mask,
   or :abbr:`BOLD (blood-oxygen level dependent)`
   images after head-motion correction, slice-timing correction and aligned into
   the same-subject's T1w space or in some standard space.

3. **Confounds**: this is a special family of derivatives that can be utilized
   to inform subsequent denoising steps.

   .. important::
       In order to remain agnostic to any possible subsequent analysis,
       *fMRIPrep* does not perform any denoising (e.g., spatial smoothing) itself.
       There are two exceptions to this principle (described in their corresponding
       sections below):

         - ICA-AROMA's *non-aggressive* denoised outputs, and
         - CompCor regressors, which are calculated after temporal high-pass filtering.

Layout
------
Assuming fMRIPrep is invoked with::

    fmriprep <input_dir>/ <output_dir>/ participant [OPTIONS]

The outputs will be a `BIDS Derivatives`_ dataset of the form::

    <output_dir>/
      logs/
      sub-<label>/
      sub-<label>.html
      dataset_description.json
      .bidsignore

For each participant in the dataset,
a directory of derivatives (``sub-<label>/``)
and a visual report (``sub-<label>.html``) are generated.
The log directory contains `citation boilerplate`_ text.
``dataset_description.json`` is a metadata file in which fMRIPrep
records metadata recommended by the BIDS standard.

This layout, now the default, may be explicitly specified with the
``--output-layout bids`` command-line option.
For compatibility with versions of fMRIPrep prior to 21.0, the
`legacy layout`_ is available via ``-output-layout legacy``.

Visual Reports
--------------
*fMRIPrep* outputs summary reports, written to ``<output dir>/fmriprep/sub-<subject_label>.html``.
These reports provide a quick way to make visual inspection of the results easy.
`View a sample report. <_static/SampleReport/sample_report.html>`_

Derivatives of *fMRIPrep* (preprocessed data)
---------------------------------------------
Preprocessed, or derivative, data are written to
``<output dir>/sub-<subject_label>/``.
The `BIDS Derivatives`_ specification describes the naming and metadata conventions we follow.

Anatomical derivatives
~~~~~~~~~~~~~~~~~~~~~~
Anatomical derivatives are placed in each subject's ``anat`` subfolder::

  sub-<subject_label>/
    anat/
      sub-<subject_label>[_space-<space_label>]_desc-preproc_T1w.nii.gz
      sub-<subject_label>[_space-<space_label>]_desc-brain_mask.nii.gz
      sub-<subject_label>[_space-<space_label>]_dseg.nii.gz
      sub-<subject_label>[_space-<space_label>]_label-CSF_probseg.nii.gz
      sub-<subject_label>[_space-<space_label>]_label-GM_probseg.nii.gz
      sub-<subject_label>[_space-<space_label>]_label-WM_probseg.nii.gz

Spatially-standardized derivatives are denoted with a space label,
such as ``MNI152NLin2009cAsym``, while derivatives in
the original ``T1w`` space omit the ``space-`` keyword.

Additionally, the following transforms are saved::

  sub-<subject_label>/
    anat/
      sub-<subject_label>_from-MNI152NLin2009cAsym_to-T1w_mode-image_xfm.h5
      sub-<subject_label>_from-T1w_to-MNI152NLin2009cAsym_mode-image_xfm.h5

If FreeSurfer reconstructions are used, the following surface files are generated::

  sub-<subject_label>/
    anat/
      sub-<subject_label>_hemi-[LR]_smoothwm.surf.gii
      sub-<subject_label>_hemi-[LR]_pial.surf.gii
      sub-<subject_label>_hemi-[LR]_midthickness.surf.gii
      sub-<subject_label>_hemi-[LR]_inflated.surf.gii

And the affine translation (and inverse) between the original T1w sampling and FreeSurfer's
conformed space for surface reconstruction (``fsnative``) is stored in::

  sub-<subject_label>/
    anat/
      sub-<subject_label>_from-fsnative_to-T1w_mode-image_xfm.txt
      sub-<subject_label>_from-T1w_to-fsnative_mode-image_xfm.txt

.. _fsderivs:

FreeSurfer derivatives
~~~~~~~~~~~~~~~~~~~~~~
If FreeSurfer is run, then a FreeSurfer subjects directory is created in
``<output dir>/sourcedata/freesurfer`` or the directory indicated with the
``--fs-subjects-dir`` flag.
Additionally, FreeSurfer segmentations are resampled into the BOLD space,
and lookup tables are provided. ::

    <output_dir>/
      sourcedata/
        freesurfer/
          fsaverage{,5,6}/
              mri/
              surf/
              ...
          sub-<label>/
              mri/
              surf/
              ...
          ...
      desc-aparc_dseg.tsv
      desc-aparcaseg_dseg.tsv

Copies of the ``fsaverage`` subjects distributed with the running version of
FreeSurfer are copied into this subjects directory, if any functional data are
sampled to those subject spaces.

Note that the use of ``sourcedata/`` recognizes FreeSurfer derivatives as an input to
the fMRIPrep workflow.
This is strictly true when pre-computed FreeSurfer derivatives are provided either in
the ``sourcedata/`` directory or passed via the ``--fs-subjects-dir`` flag;
if fMRIPrep runs FreeSurfer, then there is a mutual dependency.

Functional derivatives
~~~~~~~~~~~~~~~~~~~~~~
Functional derivatives are stored in the ``func/`` subfolder.
All derivatives contain ``task-<task_label>`` (mandatory) and ``run-<run_index>`` (optional), and
these will be indicated with ``[specifiers]``::

  sub-<subject_label>/
    func/
      sub-<subject_label>_[specifiers]_space-<space_label>_boldref.nii.gz
      sub-<subject_label>_[specifiers]_space-<space_label>_desc-brain_mask.nii.gz
      sub-<subject_label>_[specifiers]_space-<space_label>_desc-preproc_bold.nii.gz

Additionally, the following transforms are saved::

  sub-<subject_label>/
    func/
      sub-<subject_label>_[specifiers]_from-scanner_to-T1w_mode-image_xfm.txt
      sub-<subject_label>_[specifiers]_from-T1w_to-scanner_mode-image_xfm.txt

**Regularly gridded outputs (images)**.
Volumetric output spaces labels (``<space_label>`` above, and in the following) include
``T1w`` and ``MNI152NLin2009cAsym`` (default).

**Surfaces, segmentations and parcellations from FreeSurfer**.
If FreeSurfer reconstructions are used, the ``(aparc+)aseg`` segmentations are aligned to the
subject's T1w space and resampled to the BOLD grid, and the BOLD series are resampled to the
mid-thickness surface mesh::

  sub-<subject_label>/
    func/
      sub-<subject_label>_[specifiers]_space-T1w_desc-aparcaseg_dseg.nii.gz
      sub-<subject_label>_[specifiers]_space-T1w_desc-aseg_dseg.nii.gz
      sub-<subject_label>_[specifiers]_space-<space_label>_hemi-[LR]_bold.func.gii

Surface output spaces include ``fsnative`` (full density subject-specific mesh),
``fsaverage`` and the down-sampled meshes ``fsaverage6`` (41k vertices) and
``fsaverage5`` (10k vertices, default).

**Grayordinates files**.
`CIFTI <https://www.nitrc.org/forum/attachment.php?attachid=333&group_id=454&forum_id=1955>`_ is
a container format that holds both volumetric (regularly sampled in a grid) and surface
(sampled on a triangular mesh) samples.
Sub-cortical time series are sampled on a regular grid derived from one MNI template, while
cortical time series are sampled on surfaces projected from the [Glasser2016]_ template.
If CIFTI outputs are requested (with the ``--cifti-outputs`` argument), the BOLD series are also
saved as ``dtseries.nii`` CIFTI2 files::

  sub-<subject_label>/
    func/
      sub-<subject_label>_[specifiers]_bold.dtseries.nii

CIFTI output resolution can be specified as an optional parameter after ``--cifti-output``.
By default, '91k' outputs are produced and match up to the standard `HCP Pipelines`_ CIFTI
output (91282 grayordinates @ 2mm). However, '170k' outputs are also possible, and produce
higher resolution CIFTI output (170494 grayordinates @ 1.6mm).

**Extracted confounding time series**.
For each :abbr:`BOLD (blood-oxygen level dependent)` run processed with *fMRIPrep*, an
accompanying *confounds* file will be generated.
Confounds_ are saved as a :abbr:`TSV (tab-separated value)` file::

  sub-<subject_label>/
    func/
      sub-<subject_label>_[specifiers]_desc-confounds_timeseries.tsv
      sub-<subject_label>_[specifiers]_desc-confounds_timeseries.json

These :abbr:`TSV (tab-separated values)` tables look like the example below,
where each row of the file corresponds to one time point found in the
corresponding :abbr:`BOLD (blood-oxygen level dependent)` time series::

  csf white_matter  global_signal std_dvars dvars framewise_displacement  t_comp_cor_00 t_comp_cor_01 t_comp_cor_02 t_comp_cor_03 t_comp_cor_04 t_comp_cor_05 a_comp_cor_00 a_comp_cor_01 a_comp_cor_02 a_comp_cor_03 a_comp_cor_04 a_comp_cor_05 non_steady_state_outlier00  trans_x trans_y trans_z rot_x rot_y rot_z aroma_motion_02 aroma_motion_04
  682.75275 0.0 491.64752000000004  n/a n/a n/a 0.0 0.0 0.0 0.0 0.0 0.0 0.0 0.0 0.0 0.0 0.0 0.0 1.0 0.0 0.0 0.0 -0.00017029 -0.0  0.0 0.0 0.0
  669.14166 0.0 489.4421  1.168398  17.575331 0.07211929999999998 -0.4506846719 0.1191909139  -0.0945884724 0.1542023065  -0.2302324641 0.0838194238  -0.032426848599999995 0.4284323184  -0.5809158299 0.1382414008  -0.1203486637 0.3783661265  0.0 0.0 0.0207752 0.0463124 -0.000270924  -0.0  0.0 -2.402958171  -0.7574011893
  665.3969  0.0 488.03  1.085204  16.323903999999995  0.0348966 0.010819676200000001  0.0651895837  -0.09556632150000001  -0.033148835  -0.4768871111 0.20641088559999998 0.2818768463  0.4303863764  0.41323714850000004 -0.2115232212 -0.0037154909000000004  0.10636180070000001 0.0 0.0 0.0 0.0457372 0.0 -0.0  0.0 -1.341359143  0.1636017242
  662.82715 0.0 487.37302 1.01591 15.281561 0.0333937 0.3328022893  -0.2220965269 -0.0912891436 0.2326688125  0.279138129 -0.111878887  0.16901660629999998 0.0550480212  0.1798747037  -0.25383302620000003  0.1646403629  0.3953613889  0.0 0.010164  -0.0103568  0.0424513 0.0 -0.0  0.00019174  -0.1554834655 0.6451987913

Finally, if ICA-AROMA is used, the MELODIC mixing matrix and the components classified as noise
are saved::

  sub-<subject_label>/
    func/
      sub-<subject_label>_[specifiers]_AROMAnoiseICs.csv
      sub-<subject_label>_[specifiers]_desc-MELODIC_mixing.tsv

**Multi-echo derivatives**.
For multi-echo datasets, the output ``_bold`` series are "optimally combined" by
`tedana`_ to better estimate the BOLD signal.
This process also generates a T2\* map, which is resampled into every requested output
space.

::

  sub-<subject_label>/
    func/
      sub-<subject_label>_[specifiers]_T2starmap.nii.gz

If the ``--me-output-echos`` flag is specified, then the distortion-corrected (STC, HMC, SDC)
per-echo time series are output. For example, if the inputs are of the form::

  sub-01/
    func/
      sub-01_task-rest_echo-1_bold.nii.gz
      sub-01_task-rest_echo-2_bold.nii.gz
      sub-01_task-rest_echo-3_bold.nii.gz

Then the output will include::

  sub-01/
    func/
<<<<<<< HEAD
=======
      sub-01_task-rest_boldref.nii.gz
      sub-01_task-rest_desc-brain_mask.nii.gz
>>>>>>> 277ace76
      sub-01_task-rest_echo-1_desc-preproc_bold.nii.gz
      sub-01_task-rest_echo-2_desc-preproc_bold.nii.gz
      sub-01_task-rest_echo-3_desc-preproc_bold.nii.gz

These may then be used independently with multi-echo tools, such as `tedana`_,
to perform more advanced denoising or alternative combination strategies.

.. danger::
   Slice timing correction in *fMRIPrep* is referenced to the middle slice by default,
   which leads to a time shift in the volume onsets by 0.5 TR (repetition time).
   For example, assuming a TR of 2s, original onsets of 0, 2, and 4s would be shifted
   to 1, 3, and 5s, respectively.
   In case you did execute slice timing correction, you must check that subsequent
   analyses (e.g., general linear modeling) consider the right onset shifts.
   For example, when specifying a first-level model, you should set parameters in your
   software package or first-level model function accordingly (e.g., select the middle
   slice as reference).
   Alternatively, you could manually adjust the volume onsets (e.g. as mentioned in 
   the example above from [0, 2, 4] to [1, 3, 5]) or the event onsets accordingly.
   
   Further information on this issue is found at
   `this blog post (with thanks to Russell Poldrack and Jeanette Mumford)
   <https://reproducibility.stanford.edu/slice-timing-correction-in-fmriprep-and-linear-modeling/>`__.

Confounds
---------
The :abbr:`BOLD (blood-oxygen level dependent)` signal measured with fMRI is a mixture of fluctuations
of both neuronal and non-neuronal origin.
Neuronal signals are measured indirectly as changes in the local concentration of oxygenated hemoglobin.
Non-neuronal fluctuations in fMRI data may appear as a result of head motion, scanner noise,
or physiological fluctuations (related to cardiac or respiratory effects).
For a detailed review of the possible sources of noise in the BOLD signal, refer to [Greve2013]_.

*Confounds* (or nuisance regressors) are variables representing fluctuations with a potential
non-neuronal origin.
Such non-neuronal fluctuations may drive spurious results in fMRI data analysis,
including standard activation :abbr:`GLM (General Linear Model)` and functional connectivity analyses.
It is possible to minimize confounding effects of non-neuronal signals by including
them as nuisance regressors in the GLM design matrix or regressing them out from
the fMRI data - a procedure known as *denoising*.
There is currently no consensus on an optimal denoising strategy in the fMRI community.
Rather, different strategies have been proposed, which achieve different compromises between
how much of the non-neuronal fluctuations are effectively removed, and how much of neuronal fluctuations
are damaged in the process.
The *fMRIPrep* pipeline generates a large array of possible confounds.

The most well established confounding variables in neuroimaging are the six head-motion parameters
(three rotations and three translations) - the common output of the head-motion correction
(also known as *realignment*) of popular fMRI preprocessing software
such as SPM_ or FSL_.
Beyond the standard head-motion parameters, the fMRIPrep pipeline generates a large array
of possible confounds, which enable researchers to choose the most suitable denoising
strategy for their downstream analyses.

Confounding variables calculated in *fMRIPrep* are stored separately for each subject,
session and run in :abbr:`TSV (tab-separated value)` files - one column for each confound variable.
Such tabular files may include over 100 columns of potential confound regressors.

.. danger::
   Do not include all columns of ``~_desc-confounds_timeseries.tsv`` table
   into your design matrix or denoising procedure.
   Filter the table first, to include only the confounds (or components thereof)
   you want to remove from your fMRI signal.
   The choice of confounding variables may depend on the analysis you want to perform,
   and may be not straightforward as no gold standard procedure exists.
   For a detailed description of various denoising strategies and their performance,
   see [Parkes2018]_ and [Ciric2017]_.

Confound regressors description
~~~~~~~~~~~~~~~~~~~~~~~~~~~~~~~
**Basic confounds**. The most commonly used confounding time series:

- Estimated head-motion parameters:
  ``trans_x``, ``trans_y``, ``trans_z``, ``rot_x``, ``rot_y``, ``rot_z`` - the 6 rigid-body motion
  parameters (3 translations and 3 rotation), estimated relative to a reference image;

- Global signals:

  - ``csf`` - the average signal within anatomically-derived eroded :abbr:`CSF (cerebro-spinal fluid)` mask;
  - ``white_matter`` - the average signal within  the anatomically-derived eroded :abbr:`WM (white matter)` masks;
  - ``global_signal`` -  the average signal within the brain mask.

**Parameter expansion of basic confounds**.
The standard six-motion parameters may not account for all the variance related
to head-motion.
[Friston1996]_ and [Satterthwaite2013]_ proposed an expansion of the six fundamental
head-motion parameters.
To make this technique more accessible, *fMRIPrep* automatically calculates motion parameter
expansion [Satterthwaite2013]_, providing time series corresponding to the first
*temporal derivatives* of the six base motion parameters, together with their
*quadratic terms*, resulting in the total 24 head motion parameters
(six base motion parameters + six temporal derivatives of six motion parameters +
12 quadratic terms of six motion parameters and their six temporal derivatives).
Additionally, *fMRIPrep* returns temporal derivatives and quadratic terms for the
three global signals (``csf``, ``white_matter`` and ``global_signal``)
to enable applying the 36-parameter denoising strategy proposed by [Satterthwaite2013]_.

Derivatives and quadratic terms are stored under column names with
suffixes: ``_derivative1`` and powers ``_power2``.
These are calculated for head-motion estimates (``trans_`` and ``rot_``) and global signals
(``white_matter``, ``csf``, and ``global_signal``).

**Outlier detection**.
These confounds can be used to detect potential outlier time points -
frames with sudden and large motion or intensity spikes.

- ``framewise_displacement`` - is a quantification of the estimated bulk-head motion calculated using
  formula proposed by [Power2012]_;
- ``rmsd`` - is a quantification of the estimated relative (frame-to-frame) bulk head motion
  calculated using the :abbr:`RMS (root mean square)` approach of [Jenkinson2002]_;
- ``dvars`` - the derivative of RMS variance over voxels (or :abbr:`DVARS (derivative of
  RMS variance over voxels)`) [Power2012]_;
- ``std_dvars`` - standardized :abbr:`DVARS (derivative of RMS variance over voxels)`;
- ``non_steady_state_outlier_XX`` - columns indicate non-steady state volumes with a single
  ``1`` value and ``0`` elsewhere (*i.e.*, there is one ``non_steady_state_outlier_XX`` column per
  outlier/volume).

Detected outliers can be further removed from time series using methods such as:
volume *censoring* - entirely discarding problematic time points [Power2012]_,
regressing signal from outlier points in denoising procedure, or
including outlier points in the subsequent first-level analysis when building
the design matrix.
Averaged value of confound (for example, mean ``framewise_displacement``)
can also be added as regressors in group level analysis [Yan2013]_.
*Regressors of motion spikes* for outlier censoring are generated from within *fMRIPrep*,
and their calculation may be adjusted with the command line options ``--fd-spike-threshold``
and ``--dvars-spike-threshold`` (defaults are FD > 0.5 mm or DVARS > 1.5).
Regressors of motion spikes are stored in separate ``motion_outlier_XX`` columns.

**Discrete cosine-basis regressors**.
Physiological and instrumental (scanner) noise sources are generally present in fMRI
data, typically taking the form of low-frequency signal drifts.
To account for these drifts, temporal high-pass filtering is the immediate option.
Alternatively, low-frequency regressors can be included in the statistical model to account
for these confounding signals.
Using the :abbr:`DCT (discrete cosine transform)` basis functions, *fMRIPrep* generates
these low-frequency predictors:

- ``cosine_XX`` - DCT-basis regressors.

One characteristic of the cosine regressors is that they are identical for two different
datasets with the same :abbr:`TR (repetition time)` and the same *effective* number of
time points (*effective* length).
It is relevant to mention *effective* because initial time points identified as *nonsteady
states* are removed before generating the cosine regressors.

.. caution::
    If your analysis includes separate high-pass filtering, do not include
    ``cosine_XX`` regressors in your design matrix.

.. admonition:: See also

    - A detailed explanation about temporal high-pass filtering is provided with
      the `BrainVoyager User Guide
      <https://www.brainvoyager.com/bvqx/doc/UsersGuide/Preprocessing/TemporalHighPassFiltering.html>`_.
    - `This comment
      <https://github.com/nipreps/fmriprep/issues/1899#issuecomment-561687460>`__
      on an issue regarding CompCor regressors.

**CompCor confounds**.
:abbr:`CompCor (Component Based Noise Correction)` is a :abbr:`PCA (principal component analysis)`,
hence component-based, noise pattern recognition method.
In the method, principal components are calculated within an :abbr:`ROI (Region of Interest)`
that is unlikely to include signal related to neuronal activity, such as :abbr:`CSF (cerebro-spinal fluid)`
and :abbr:`WM (white matter)` masks.
Signals extracted from CompCor components can be further regressed out from the fMRI data with a
denoising procedure [Behzadi2007]_.

- ``a_comp_cor_XX`` - additional noise components are calculated using anatomical :abbr:`CompCor
  (Component Based Noise Correction)`;
- ``t_comp_cor_XX`` - additional noise components are calculated using temporal :abbr:`CompCor
  (Component Based Noise Correction)`.

Four separate CompCor decompositions are performed to compute noise components: one temporal
decomposition (``t_comp_cor_XX``) and three anatomical decompositions (``a_comp_cor_XX``) across
three different noise ROIs: an eroded white matter mask, an eroded CSF mask, and a combined mask derived
from the union of these.

Each confounds data file will also have a corresponding metadata file
(``~desc-confounds_regressors.json``).
Metadata files contain additional information about columns in the confounds TSV file:

.. code-block:: json

    {
      "a_comp_cor_00": {
        "CumulativeVarianceExplained": 0.1081970825,
        "Mask": "combined",
        "Method": "aCompCor",
        "Retained": true,
        "SingularValue": 25.8270209974,
        "VarianceExplained": 0.1081970825
      },
      "dropped_0": {
        "CumulativeVarianceExplained": 0.5965809597,
        "Mask": "combined",
        "Method": "aCompCor",
        "Retained": false,
        "SingularValue": 20.7955177198,
        "VarianceExplained": 0.0701465624
      }
    }

For CompCor decompositions, entries include:

  - ``Method``: anatomical or temporal CompCor.
  - ``Mask``: denotes the :abbr:`ROI (region of interest)` where the decomposition that generated
    the component was performed: ``CSF``, ``WM``, or ``combined`` for anatomical CompCor.
  - ``SingularValue``: singular value of the component.
  - ``VarianceExplained``: the fraction of variance explained by the component across the decomposition ROI mask.
  - ``CumulativeVarianceExplained``: the total fraction of variance explained by this particular component
    and all preceding components.
  - ``Retained``: Indicates whether the component was saved in ``desc-confounds_timeseries.tsv``
    for use in denoising.
    Entries that are not saved in the data file for denoising are still stored in metadata with the
    ``dropped`` prefix.

.. caution::
    Only a subset of these CompCor decompositions should be used for further denoising.
    The original Behzadi aCompCor implementation [Behzadi2007]_ can be applied using
    components from the combined masks, while the more recent Muschelli implementation
    [Muschelli2014]_ can be applied using
    the :abbr:`WM (white matter)` and :abbr:`CSF (cerebro-spinal fluid)` masks.
    To determine the provenance of each component, consult the metadata file (described above).

    There are many valid ways of selecting CompCor components for further denoising.
    In general, the components with the largest singular values (i.e., those that
    explain the largest fraction of variance in the data) should be selected.
    *fMRIPrep* outputs components in descending order of singular value.
    Common approaches include selecting a fixed number of components (e.g., the
    first 5 or 6), using a quantitative or qualitative criterion (e.g., elbow, broken
    stick, or condition number), or using sufficiently many components that a minimum
    cumulative fraction of variance is explained (e.g., 50%).

.. caution::
    Similarly, if you are using anatomical or temporal CompCor it may not make sense
    to use the ``csf``, or ``white_matter`` global regressors -
    see `#1049 <https://github.com/nipreps/fmriprep/issues/1049>`_.
    Conversely, using the overall ``global_signal`` confound in addition to CompCor's
    regressors can be beneficial (see [Parkes2018]_).

.. danger::
    *fMRIPrep* does high-pass filtering before running anatomical or temporal CompCor.
    Therefore, when using CompCor regressors, the corresponding ``cosine_XX`` regressors
    should also be included in the design matrix.

.. admonition:: See also

    This didactic `discussion on NeuroStars.org
    <https://neurostars.org/t/fmrirep-outputs-very-high-number-of-acompcors-up-to-1000/5451>`__
    where Patrick Sadil gets into details about PCA and how that base technique applies
    to CompCor in general and *fMRIPrep*'s implementation in particular.

**Confounds estimated from the brain's outer edge**.
Reusing the implementation of aCompCor, *fMRIPrep* generates regressors corresponding to the
24 first principal components extracted with PCA using the voxel time-series delineated by
the brain's outer edge (*crown*) mask.
The procedure essentially follows the initial proposal of the approach by Patriat et al.
[Patriat2017]_ and is described in our ISMRM abstract [Provins2022]_.

**AROMA confounds**.
:abbr:`AROMA (Automatic Removal Of Motion Artifacts)` is an :abbr:`ICA (independent components analysis)`
based procedure to identify confounding time series related to head-motion [Prium2015]_.
ICA-AROMA can be enabled with the flag ``--use-aroma``.

- ``aroma_motion_XX`` - the motion-related components identified by ICA-AROMA.

.. danger::
    If you are already using AROMA-cleaned data (``~desc-smoothAROMAnonaggr_bold.nii.gz``),
    do not include ICA-AROMA confounds during your design specification or denoising procedure.

    Additionally, as per [Hallquist2013]_ and [Lindquist2019]_, when using AROMA-cleaned data
    most of the confound regressors should be recalculated (this feature is a work-in-progress,
    follow up on `#1905 <https://github.com/nipreps/fmriprep/issues/1905>`__).
    Surprisingly, `our simulations
    <https://github.com/nipreps/fmriprep-notebooks/blob/9933a628dfb759dc73e61701c144d67898b92de0/05%20-%20Discussion%20AROMA%20confounds%20-%20issue-817%20%5BJ.%20Kent%5D.ipynb>`__
    (with thanks to JD. Kent) suggest that using the confounds as currently calculated by
    *fMRIPrep* --before denoising-- would be just fine.

.. caution::
    *Nonsteady-states* (or *dummy scans*) in the beginning of every run
    are dropped **before** ICA-AROMA is performed.
    Therefore, any subsequent analysis of ICA-AROMA outputs must drop the same
    number of *nonsteady-states*.

Confounds and "carpet"-plot on the visual reports
~~~~~~~~~~~~~~~~~~~~~~~~~~~~~~~~~~~~~~~~~~~~~~~~~
The visual reports provide several sections per task and run to aid designing
a denoising strategy for subsequent analysis.
Some of the estimated confounds are plotted with a "carpet" visualization of the
:abbr:`BOLD (blood-oxygen level-dependent)` time series [Power2016]_.
An example of these plots follows:

.. figure:: _static/sub-01_task-mixedgamblestask_run-01_bold_carpetplot.svg

    The figure shows on top several confounds estimated for the BOLD series:
    global signals ('GlobalSignal', 'WM', 'GM'), standardized DVARS ('stdDVARS'),
    and framewise-displacement ('FramewiseDisplacement').
    At the bottom, a 'carpetplot' summarizing the BOLD series.
    The color-map on the left-side of the carpetplot denotes signals located
    in cortical gray matter regions (blue), subcortical gray matter (orange),
    cerebellum (green) and the union of white-matter and CSF compartments (red).

Noise components computed during each CompCor decomposition are evaluated according
to the fraction of variance that they explain across the nuisance ROI.
This is used by *fMRIPrep* to determine whether each component should be saved for
use in denoising operations: a component is saved if it contributes to explaining
the top 50 percent of variance in the nuisance ROI.
*fMRIPrep* can be configured to save all components instead using the command line
option ``--return-all-components``.
*fMRIPrep* reports include a plot of the cumulative variance explained by each
component, ordered by descending singular value.

.. figure:: _static/sub-01_task-rest_compcor.svg

    The figure displays the cumulative variance explained by components for each
    of four CompCor decompositions (left to right: anatomical CSF mask, anatomical
    white matter mask, anatomical combined mask, temporal).
    The number of components is plotted on the abscissa and
    the cumulative variance explained on the ordinate.
    Dotted lines indicate the minimum number of components necessary
    to explain 50%, 70%, and 90% of the variance in the nuisance mask.
    By default, only the components that explain the top 50% of the variance
    are saved.

Also included is a plot of correlations among confound regressors.
This can be used to guide selection of a confound model or to assess the extent
to which tissue-specific regressors correlate with global signal.

.. figure:: _static/sub-01_task-mixedgamblestask_run-01_confounds_correlation.svg

    The left-hand panel shows the matrix of correlations among selected confound
    time series as a heat-map.
    Note the zero-correlation blocks near the diagonal; these correspond to each
    CompCor decomposition.
    The right-hand panel displays the correlation of selected confound time series
    with the mean global signal computed across the whole brain; the regressors shown
    are those with greatest correlation with the global signal.
    This information can be used to diagnose partial volume effects.

See implementation on :mod:`~fmriprep.workflows.bold.confounds.init_bold_confs_wf`.

Legacy layout
-------------

Prior to fMRIPrep 21.0, the following organizational structure was used::

    <output_dir>/
      fmriprep/
      freesurfer/

Although this has the advantage of keeping all outputs together,
it ensured that the output of fMRIPrep could not itself be a BIDS derivative dataset,
only contain one.

To restore this behavior, use the ``--output-layout legacy`` command-line option.

The BIDS and legacy layouts are otherwise the same in all respects.
It is thus possible to achieve identical results with the BIDS layout by using
the following invocation::

    fmriprep <input_dir>/ <output_dir>/fmriprep/ participant \
        --fs-subjects-dir <output_dir>/freesurfer/ [OPTIONS]


.. topic:: References

  .. [Behzadi2007] Behzadi Y, Restom K, Liau J, Liu TT, A component-based noise correction method
     (CompCor) for BOLD and perfusion-based fMRI. NeuroImage. 2007.
     doi:`10.1016/j.neuroimage.2007.04.042 <http://doi.org/10.1016/j.neuroimage.2007.04.042>`_

  .. [Ciric2017] Ciric R, Wolf DH, Power JD, Roalf DR, Baum GL, Ruparel K, Shinohara RT, Elliott MA,
     Eickhoff SB, Davatzikos C., Gur RC, Gur RE, Bassett DS, Satterthwaite TD.
     Benchmarking of participant-level confound regression strategies for the control of motion
     artifact in studies of functional connectivity. Neuroimage. 2017.
     doi:`10.1016/j.neuroimage.2017.03.020 <https://doi.org/10.1016/j.neuroimage.2017.03.020>`_

  .. [Greve2013] Greve DN, Brown GG, Mueller BA, Glover G, Liu TT,
     A Survey of the Sources of Noise in fMRI. Psychometrika. 2013.
     doi:`10.1007/s11336-013-9344-2 <http://dx.doi.org/10.1007/s11336-013-9344-2>`_

  .. [Friston1996] Friston KJ1, Williams S, Howard R, Frackowiak RS, Turner R,
     Movement‐Related effects in fMRI time‐series. Magnetic Resonance in Medicine. 1996.
     doi:`10.1002/mrm.191035031 <https://doi.org/10.1002/mrm.1910350312>`_

  .. [Glasser2016] Glasser MF, Coalson TS Robinson EC, Hacker CD, Harwell J, Yacoub E, Ugurbil K,
     Andersson J, Beckmann CF, Jenkinson M, Smith SM, Van Essen DC.
     A multi-modal parcellation of human cerebral cortex. Nature. 2016.
     doi:`10.1038/nature18933 <https://doi.org/10.1038/nature18933>`_

  .. [Hallquist2013] Hallquist MN, Hwang K, Luna B. The Nuisance of Nuisance Regression.
     NeuroImage. 2013. doi:`10.1016/j.neuroimage.2013.05.116
     <https://doi.org/10.1016/j.neuroimage.2013.05.116>`_

  .. [Jenkinson2002] Jenkinson M, Bannister P, Brady M, Smith S. Improved optimization for the
     robust and accurate linear registration and motion correction of brain images. Neuroimage.
     2002. doi:`10.1016/s1053-8119(02)91132-8 <https://doi.org/10.1016/s1053-8119(02)91132-8>`__.

  .. [Lindquist2019] Lindquist, MA, Geuter, S, and Wager, TD, Caffo, BS,
     Modular preprocessing pipelines can reintroduce artifacts into fMRI data.
     Human Brain Mapping. 2019. doi: `10.1002/hbm.24528
     <https://doi.org/10.1002/hbm.24528>`_

  .. [Muschelli2014] Muschelli J, Nebel MB, Caffo BS, Barber AD, Pekar JJ, Mostofsky SH,
     Reduction of motion-related artifacts in resting state fMRI using aCompCor. NeuroImage. 2014.
     doi:`10.1016/j.neuroimage.2014.03.028 <http://doi.org/10.1016/j.neuroimage.2014.03.028>`_

  .. [Parkes2018] Parkes L, Fulcher B, Yücel M, Fornito A, An evaluation of the efficacy, reliability,
     and sensitivity of motion correction strategies for resting-state functional MRI. NeuroImage. 2018.
     doi:`10.1016/j.neuroimage.2017.12.073 <https://doi.org/10.1016/j.neuroimage.2017.12.073>`_

  .. [Patriat2017] Patriat R, Reynolds RC, Birn RM, An improved model of motion-related signal
     changes in fMRI. NeuroImage. 2017.
     doi:`10.1016/j.neuroimage.2016.08.051 <https://doi.org/10.1016/j.neuroimage.2016.08.051>`_.

  .. [Power2012] Power JD, Barnes KA, Snyder AZ, Schlaggar BL, Petersen, SA, Spurious but systematic
     correlations in functional connectivity MRI networks arise from subject motion. NeuroImage. 2012.
     doi:`10.1016/j.neuroimage.2011.10.018 <https://doi.org/10.1016/j.neuroimage.2011.10.018>`_

  .. [Power2016] Power JD, A simple but useful way to assess fMRI scan qualities. NeuroImage. 2016.
     doi:`10.1016/j.neuroimage.2016.08.009 <http://doi.org/10.1016/j.neuroimage.2016.08.009>`_

  .. [Prium2015] Pruim RHR, Mennes M, van Rooij D, Llera A, Buitelaar JK, Beckmann CF.
     ICA-AROMA: A robust ICA-based strategy for removing motion artifacts from fMRI data.
     Neuroimage. 2015 May 15;112:267–77.
     doi:`10.1016/j.neuroimage.2015.02.064 <https://doi.org/10.1016/j.neuroimage.2015.02.064>`_.

  .. [Provins2022] Provins C et al., Quality control and nuisance regression of fMRI, looking out
     where signal should not be found. Proc. Intl. Soc. Mag. Reson. Med. 31, London (UK). 2022
     doi:`10.31219/osf.io/hz52v <https://doi.org/10.31219/osf.io/hz52v>`_.

  .. [Satterthwaite2013] Satterthwaite TD, Elliott MA, Gerraty RT, Ruparel K, Loughead J, Calkins ME,
     Eickhoff SB, Hakonarson H, Gur RC, Gur RE, Wolf DH,
     An improved framework for confound regression and filtering for control of motion artifact
     in the preprocessing of resting-state functional connectivity data. NeuroImage. 2013. doi:`10.1016/j.neuroimage.2012.08.052 <https://doi.org/10.1016/j.neuroimage.2012.08.052>`_

  .. [Yan2013] Yan CG, Cheung B, Kelly C, Colcombe S, Craddock RC, Di Martino A, Li Q, Zuo XN,
     Castellanos FX, Milham MP, A comprehensive assessment of regional variation in the impact of
     head micromovements on functional connectomics. NeuroImage. 2013.
     doi:`10.1016/j.neuroimage.2013.03.004 <https://doi.org/10.1016/j.neuroimage.2013.03.004>`_<|MERGE_RESOLUTION|>--- conflicted
+++ resolved
@@ -260,11 +260,8 @@
 
   sub-01/
     func/
-<<<<<<< HEAD
-=======
       sub-01_task-rest_boldref.nii.gz
       sub-01_task-rest_desc-brain_mask.nii.gz
->>>>>>> 277ace76
       sub-01_task-rest_echo-1_desc-preproc_bold.nii.gz
       sub-01_task-rest_echo-2_desc-preproc_bold.nii.gz
       sub-01_task-rest_echo-3_desc-preproc_bold.nii.gz

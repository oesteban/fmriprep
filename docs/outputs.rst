.. include:: links.rst

.. _outputs:

---------------------
Outputs of *fMRIPrep*
---------------------
*fMRIPrep* outputs conform to the :abbr:`BIDS (brain imaging data structure)`
Derivatives specification (see `BIDS Derivatives`_, along with the
upcoming `BEP 011`_ and `BEP 012`_).
*fMRIPrep* generates three broad classes of outcomes:

1. **Visual QA (quality assessment) reports**:
   one :abbr:`HTML (hypertext markup language)` per subject,
   that allows the user a thorough visual assessment of the quality
   of processing and ensures the transparency of *fMRIPrep* operation.

2. **Derivatives (preprocessed data)** the input fMRI data ready for
   analysis, i.e., after the various preparation procedures
   have been applied.
   For example, :abbr:`INU (intensity non-uniformity)`-corrected versions
   of the T1-weighted image (per subject), the brain mask,
   or :abbr:`BOLD (blood-oxygen level dependent)`
   images after head-motion correction, slice-timing correction and aligned into
   the same-subject's T1w space or in some standard space.

3. **Confounds**: this is a special family of derivatives that can be utilized
   to inform subsequent denoising steps.

   .. important::
       In order to remain agnostic to any possible subsequent analysis,
       *fMRIPrep* does not perform any denoising (e.g., spatial smoothing) itself.
       There are two exceptions to this principle (described in their corresponding
       sections below):

         - ICA-AROMA's *non-aggressive* denoised outputs, and
         - CompCor regressors, which are calculated after temporal high-pass filtering.

Layout
------
Assuming fMRIPrep is invoked with::

    fmriprep <input_dir>/ <output_dir>/ participant [OPTIONS]

The outputs will be a `BIDS Derivatives`_ dataset of the form::

    <output_dir>/
      logs/
      sub-<label>/
      sub-<label>.html
      dataset_description.json
      .bidsignore

For each participant in the dataset,
a directory of derivatives (``sub-<label>/``)
and a visual report (``sub-<label>.html``) are generated.
The log directory contains `citation boilerplate`_ text.
``dataset_description.json`` is a metadata file in which fMRIPrep
records metadata recommended by the BIDS standard.

This layout, now the default, may be explicitly specified with the
``--output-layout bids`` command-line option.
For compatibility with versions of fMRIPrep prior to 21.0, the
`legacy layout`_ is available via ``-output-layout legacy``.

Visual Reports
--------------
*fMRIPrep* outputs summary reports, written to ``<output dir>/fmriprep/sub-<subject_label>.html``.
These reports provide a quick way to make visual inspection of the results easy.
<<<<<<< HEAD
Each report is self contained and thus can be easily shared with collaborators (for example via email).
`View a sample report. <_static/SampleReport/sample_report.html>`_
=======
`View a sample report. <_static/sample_report.html>`_
>>>>>>> c7450e73

Derivatives of *fMRIPrep* (preprocessed data)
---------------------------------------------
Preprocessed, or derivative, data are written to
``<output dir>/sub-<subject_label>/``.
The `BIDS Derivatives`_ specification describes the naming and metadata conventions we follow.

Anatomical derivatives
~~~~~~~~~~~~~~~~~~~~~~
Anatomical derivatives are placed in each subject's ``anat`` subfolder::

  sub-<subject_label>/
    anat/
      sub-<subject_label>[_space-<space_label>]_desc-preproc_T1w.nii.gz
      sub-<subject_label>[_space-<space_label>]_desc-brain_mask.nii.gz
      sub-<subject_label>[_space-<space_label>]_dseg.nii.gz
      sub-<subject_label>[_space-<space_label>]_label-CSF_probseg.nii.gz
      sub-<subject_label>[_space-<space_label>]_label-GM_probseg.nii.gz
      sub-<subject_label>[_space-<space_label>]_label-WM_probseg.nii.gz

Spatially-standardized derivatives are denoted with a space label,
such as ``MNI152NLin2009cAsym``, while derivatives in
the original ``T1w`` space omit the ``space-`` keyword.

Additionally, the following transforms are saved::

  sub-<subject_label>/
    anat/
      sub-<subject_label>_from-MNI152NLin2009cAsym_to-T1w_mode-image_xfm.h5
      sub-<subject_label>_from-T1w_to-MNI152NLin2009cAsym_mode-image_xfm.h5

If FreeSurfer reconstructions are used, the following surface files are generated::

  sub-<subject_label>/
    anat/
      sub-<subject_label>_hemi-[LR]_smoothwm.surf.gii
      sub-<subject_label>_hemi-[LR]_pial.surf.gii
      sub-<subject_label>_hemi-[LR]_midthickness.surf.gii
      sub-<subject_label>_hemi-[LR]_inflated.surf.gii

And the affine translation (and inverse) between the original T1w sampling and FreeSurfer's
conformed space for surface reconstruction (``fsnative``) is stored in::

  sub-<subject_label>/
    anat/
      sub-<subject_label>_from-fsnative_to-T1w_mode-image_xfm.txt
      sub-<subject_label>_from-T1w_to-fsnative_mode-image_xfm.txt

.. _fsderivs:

FreeSurfer derivatives
~~~~~~~~~~~~~~~~~~~~~~
If FreeSurfer is run, then a FreeSurfer subjects directory is created in
``<output dir>/sourcedata/freesurfer`` or the directory indicated with the
``--fs-subjects-dir`` flag.
Additionally, FreeSurfer segmentations are resampled into the BOLD space,
and lookup tables are provided. ::

    <output_dir>/
      sourcedata/
        freesurfer/
          fsaverage{,5,6}/
              mri/
              surf/
              ...
          sub-<label>/
              mri/
              surf/
              ...
          ...
      desc-aparc_dseg.tsv
      desc-aparcaseg_dseg.tsv

Copies of the ``fsaverage`` subjects distributed with the running version of
FreeSurfer are copied into this subjects directory, if any functional data are
sampled to those subject spaces.

Note that the use of ``sourcedata/`` recognizes FreeSurfer derivatives as an input to
the fMRIPrep workflow.
This is strictly true when pre-computed FreeSurfer derivatives are provided either in
the ``sourcedata/`` directory or passed via the ``--fs-subjects-dir`` flag;
if fMRIPrep runs FreeSurfer, then there is a mutual dependency.

Functional derivatives
~~~~~~~~~~~~~~~~~~~~~~
Functional derivatives are stored in the ``func/`` subfolder.
All derivatives contain ``task-<task_label>`` (mandatory) and ``run-<run_index>`` (optional), and
these will be indicated with ``[specifiers]``::

  sub-<subject_label>/
    func/
      sub-<subject_label>_[specifiers]_space-<space_label>_boldref.nii.gz
      sub-<subject_label>_[specifiers]_space-<space_label>_desc-brain_mask.nii.gz
      sub-<subject_label>_[specifiers]_space-<space_label>_desc-preproc_bold.nii.gz

Additionally, the following transforms are saved::

  sub-<subject_label>/
    func/
      sub-<subject_label>_[specifiers]_from-scanner_to-T1w_mode-image_xfm.txt
      sub-<subject_label>_[specifiers]_from-T1w_to-scanner_mode-image_xfm.txt

**Regularly gridded outputs (images)**.
Volumetric output spaces labels (``<space_label>`` above, and in the following) include
``T1w`` and ``MNI152NLin2009cAsym`` (default).

**Surfaces, segmentations and parcellations from FreeSurfer**.
If FreeSurfer reconstructions are used, the ``(aparc+)aseg`` segmentations are aligned to the
subject's T1w space and resampled to the BOLD grid, and the BOLD series are resampled to the
mid-thickness surface mesh::

  sub-<subject_label>/
    func/
      sub-<subject_label>_[specifiers]_space-T1w_desc-aparcaseg_dseg.nii.gz
      sub-<subject_label>_[specifiers]_space-T1w_desc-aseg_dseg.nii.gz
      sub-<subject_label>_[specifiers]_space-<space_label>_hemi-[LR]_bold.func.gii

Surface output spaces include ``fsnative`` (full density subject-specific mesh),
``fsaverage`` and the down-sampled meshes ``fsaverage6`` (41k vertices) and
``fsaverage5`` (10k vertices, default).

**Grayordinates files**.
`CIFTI <https://www.nitrc.org/forum/attachment.php?attachid=333&group_id=454&forum_id=1955>`_ is
a container format that holds both volumetric (regularly sampled in a grid) and surface
(sampled on a triangular mesh) samples.
Sub-cortical time series are sampled on a regular grid derived from one MNI template, while
cortical time series are sampled on surfaces projected from the [Glasser2016]_ template.
If CIFTI outputs are requested (with the ``--cifti-outputs`` argument), the BOLD series are also
saved as ``dtseries.nii`` CIFTI2 files::

  sub-<subject_label>/
    func/
      sub-<subject_label>_[specifiers]_bold.dtseries.nii

CIFTI output resolution can be specified as an optional parameter after ``--cifti-output``.
By default, '91k' outputs are produced and match up to the standard `HCP Pipelines`_ CIFTI
output (91282 grayordinates @ 2mm). However, '170k' outputs are also possible, and produce
higher resolution CIFTI output (170494 grayordinates @ 1.6mm).

**Extracted confounding time series**.
For each :abbr:`BOLD (blood-oxygen level dependent)` run processed with *fMRIPrep*, an
accompanying *confounds* file will be generated.
Confounds_ are saved as a :abbr:`TSV (tab-separated value)` file::

  sub-<subject_label>/
    func/
      sub-<subject_label>_[specifiers]_desc-confounds_timeseries.tsv
      sub-<subject_label>_[specifiers]_desc-confounds_timeseries.json

These :abbr:`TSV (tab-separated values)` tables look like the example below,
where each row of the file corresponds to one time point found in the
corresponding :abbr:`BOLD (blood-oxygen level dependent)` time series::

  csf white_matter  global_signal std_dvars dvars framewise_displacement  t_comp_cor_00 t_comp_cor_01 t_comp_cor_02 t_comp_cor_03 t_comp_cor_04 t_comp_cor_05 a_comp_cor_00 a_comp_cor_01 a_comp_cor_02 a_comp_cor_03 a_comp_cor_04 a_comp_cor_05 non_steady_state_outlier00  trans_x trans_y trans_z rot_x rot_y rot_z aroma_motion_02 aroma_motion_04
  682.75275 0.0 491.64752000000004  n/a n/a n/a 0.0 0.0 0.0 0.0 0.0 0.0 0.0 0.0 0.0 0.0 0.0 0.0 1.0 0.0 0.0 0.0 -0.00017029 -0.0  0.0 0.0 0.0
  669.14166 0.0 489.4421  1.168398  17.575331 0.07211929999999998 -0.4506846719 0.1191909139  -0.0945884724 0.1542023065  -0.2302324641 0.0838194238  -0.032426848599999995 0.4284323184  -0.5809158299 0.1382414008  -0.1203486637 0.3783661265  0.0 0.0 0.0207752 0.0463124 -0.000270924  -0.0  0.0 -2.402958171  -0.7574011893
  665.3969  0.0 488.03  1.085204  16.323903999999995  0.0348966 0.010819676200000001  0.0651895837  -0.09556632150000001  -0.033148835  -0.4768871111 0.20641088559999998 0.2818768463  0.4303863764  0.41323714850000004 -0.2115232212 -0.0037154909000000004  0.10636180070000001 0.0 0.0 0.0 0.0457372 0.0 -0.0  0.0 -1.341359143  0.1636017242
  662.82715 0.0 487.37302 1.01591 15.281561 0.0333937 0.3328022893  -0.2220965269 -0.0912891436 0.2326688125  0.279138129 -0.111878887  0.16901660629999998 0.0550480212  0.1798747037  -0.25383302620000003  0.1646403629  0.3953613889  0.0 0.010164  -0.0103568  0.0424513 0.0 -0.0  0.00019174  -0.1554834655 0.6451987913

Finally, if ICA-AROMA is used, the MELODIC mixing matrix and the components classified as noise
are saved::

  sub-<subject_label>/
    func/
      sub-<subject_label>_[specifiers]_AROMAnoiseICs.csv
      sub-<subject_label>_[specifiers]_desc-MELODIC_mixing.tsv

.. danger::
   Slice timing correction in *fMRIPrep* is referenced to the middle slice by default,
   which leads to a time shift in the volume onsets by 0.5 TR (repetition time).
   For example, assuming a TR of 2s, original onsets of 0, 2, and 4s would be shifted
   to 1, 3, and 5s, respectively.
   In case you did execute slice timing correction, you must check that subsequent
   analyses (e.g., general linear modeling) consider the right onset shifts.
   For example, when specifying a first-level model, you should set parameters in your
   software package or first-level model function accordingly (e.g., select the middle
   slice as reference).
   Alternatively, you could manually adjust the volume onsets (e.g. as mentioned in 
   the example above from [0, 2, 4] to [1, 3, 5]) or the event onsets accordingly.
   
   Further information on this issue is found at
   `this blog post (with thanks to Russell Poldrack and Jeanette Mumford)
   <https://reproducibility.stanford.edu/slice-timing-correction-in-fmriprep-and-linear-modeling/>`__.

Confounds
---------
The :abbr:`BOLD (blood-oxygen level dependent)` signal measured with fMRI is a mixture of fluctuations
of both neuronal and non-neuronal origin.
Neuronal signals are measured indirectly as changes in the local concentration of oxygenated hemoglobin.
Non-neuronal fluctuations in fMRI data may appear as a result of head motion, scanner noise,
or physiological fluctuations (related to cardiac or respiratory effects).
For a detailed review of the possible sources of noise in the BOLD signal, refer to [Greve2013]_.

*Confounds* (or nuisance regressors) are variables representing fluctuations with a potential
non-neuronal origin.
Such non-neuronal fluctuations may drive spurious results in fMRI data analysis,
including standard activation :abbr:`GLM (General Linear Model)` and functional connectivity analyses.
It is possible to minimize confounding effects of non-neuronal signals by including
them as nuisance regressors in the GLM design matrix or regressing them out from
the fMRI data - a procedure known as *denoising*.
There is currently no consensus on an optimal denoising strategy in the fMRI community.
Rather, different strategies have been proposed, which achieve different compromises between
how much of the non-neuronal fluctuations are effectively removed, and how much of neuronal fluctuations
are damaged in the process.
The *fMRIPrep* pipeline generates a large array of possible confounds.

The most well established confounding variables in neuroimaging are the six head-motion parameters
(three rotations and three translations) - the common output of the head-motion correction
(also known as *realignment*) of popular fMRI preprocessing software
such as SPM_ or FSL_.
Beyond the standard head-motion parameters, the fMRIPrep pipeline generates a large array
of possible confounds, which enable researchers to choose the most suitable denoising
strategy for their downstream analyses.

Confounding variables calculated in *fMRIPrep* are stored separately for each subject,
session and run in :abbr:`TSV (tab-separated value)` files - one column for each confound variable.
Such tabular files may include over 100 columns of potential confound regressors.

.. danger::
   Do not include all columns of ``~_desc-confounds_timeseries.tsv`` table
   into your design matrix or denoising procedure.
   Filter the table first, to include only the confounds (or components thereof)
   you want to remove from your fMRI signal.
   The choice of confounding variables may depend on the analysis you want to perform,
   and may be not straightforward as no gold standard procedure exists.
   For a detailed description of various denoising strategies and their performance,
   see [Parkes2018]_ and [Ciric2017]_.

Confound regressors description
~~~~~~~~~~~~~~~~~~~~~~~~~~~~~~~
**Basic confounds**. The most commonly used confounding time series:

- Estimated head-motion parameters:
  ``trans_x``, ``trans_y``, ``trans_z``, ``rot_x``, ``rot_y``, ``rot_z`` - the 6 rigid-body motion
  parameters (3 translations and 3 rotation), estimated relative to a reference image;

- Global signals:

  - ``csf`` - the average signal within anatomically-derived eroded :abbr:`CSF (cerebro-spinal fluid)` mask;
  - ``white_matter`` - the average signal within  the anatomically-derived eroded :abbr:`WM (white matter)` masks;
  - ``global_signal`` -  the average signal within the brain mask.

**Parameter expansion of basic confounds**.
The standard six-motion parameters may not account for all the variance related
to head-motion.
[Friston1996]_ and [Satterthwaite2013]_ proposed an expansion of the six fundamental
head-motion parameters.
To make this technique more accessible, *fMRIPrep* automatically calculates motion parameter
expansion [Satterthwaite2013]_, providing time series corresponding to the first
*temporal derivatives* of the six base motion parameters, together with their
*quadratic terms*, resulting in the total 24 head motion parameters
(six base motion parameters + six temporal derivatives of six motion parameters +
12 quadratic terms of six motion parameters and their six temporal derivatives).
Additionally, *fMRIPrep* returns temporal derivatives and quadratic terms for the
three global signals (``csf``, ``white_matter`` and ``global_signal``)
to enable applying the 36-parameter denoising strategy proposed by [Satterthwaite2013]_.

Derivatives and quadratic terms are stored under column names with
suffixes: ``_derivative1`` and powers ``_power2``.
These are calculated for head-motion estimates (``trans_`` and ``rot_``) and global signals
(``white_matter``, ``csf``, and ``global_signal``).

**Outlier detection**.
These confounds can be used to detect potential outlier time points -
frames with sudden and large motion or intensity spikes.

- ``framewise_displacement`` - is a quantification of the estimated bulk-head motion calculated using
  formula proposed by [Power2012]_;
- ``rmsd`` - is a quantification of the estimated relative (frame-to-frame) bulk head motion
  calculated using the :abbr:`RMS (root mean square)` approach of [Jenkinson2002]_;
- ``dvars`` - the derivative of RMS variance over voxels (or :abbr:`DVARS (derivative of
  RMS variance over voxels)`) [Power2012]_;
- ``std_dvars`` - standardized :abbr:`DVARS (derivative of RMS variance over voxels)`;
- ``non_steady_state_outlier_XX`` - columns indicate non-steady state volumes with a single
  ``1`` value and ``0`` elsewhere (*i.e.*, there is one ``non_steady_state_outlier_XX`` column per
  outlier/volume).

Detected outliers can be further removed from time series using methods such as:
volume *censoring* - entirely discarding problematic time points [Power2012]_,
regressing signal from outlier points in denoising procedure, or
including outlier points in the subsequent first-level analysis when building
the design matrix.
Averaged value of confound (for example, mean ``framewise_displacement``)
can also be added as regressors in group level analysis [Yan2013]_.
*Regressors of motion spikes* for outlier censoring are generated from within *fMRIPrep*,
and their calculation may be adjusted with the command line options ``--fd-spike-threshold``
and ``--dvars-spike-threshold`` (defaults are FD > 0.5 mm or DVARS > 1.5).
Regressors of motion spikes are stored in separate ``motion_outlier_XX`` columns.

**Discrete cosine-basis regressors**.
Physiological and instrumental (scanner) noise sources are generally present in fMRI
data, typically taking the form of low-frequency signal drifts.
To account for these drifts, temporal high-pass filtering is the immediate option.
Alternatively, low-frequency regressors can be included in the statistical model to account
for these confounding signals.
Using the :abbr:`DCT (discrete cosine transform)` basis functions, *fMRIPrep* generates
these low-frequency predictors:

- ``cosine_XX`` - DCT-basis regressors.

One characteristic of the cosine regressors is that they are identical for two different
datasets with the same :abbr:`TR (repetition time)` and the same *effective* number of
time points (*effective* length).
It is relevant to mention *effective* because initial time points identified as *nonsteady
states* are removed before generating the cosine regressors.

.. caution::
    If your analysis includes separate high-pass filtering, do not include
    ``cosine_XX`` regressors in your design matrix.

.. admonition:: See also

    - A detailed explanation about temporal high-pass filtering is provided with
      the `BrainVoyager User Guide
      <https://www.brainvoyager.com/bvqx/doc/UsersGuide/Preprocessing/TemporalHighPassFiltering.html>`_.
    - `This comment
      <https://github.com/nipreps/fmriprep/issues/1899#issuecomment-561687460>`__
      on an issue regarding CompCor regressors.

**CompCor confounds**.
:abbr:`CompCor (Component Based Noise Correction)` is a :abbr:`PCA (principal component analysis)`,
hence component-based, noise pattern recognition method.
In the method, principal components are calculated within an :abbr:`ROI (Region of Interest)`
that is unlikely to include signal related to neuronal activity, such as :abbr:`CSF (cerebro-spinal fluid)`
and :abbr:`WM (white matter)` masks.
Signals extracted from CompCor components can be further regressed out from the fMRI data with a
denoising procedure [Behzadi2007]_.

- ``a_comp_cor_XX`` - additional noise components are calculated using anatomical :abbr:`CompCor
  (Component Based Noise Correction)`;
- ``t_comp_cor_XX`` - additional noise components are calculated using temporal :abbr:`CompCor
  (Component Based Noise Correction)`.

Four separate CompCor decompositions are performed to compute noise components: one temporal
decomposition (``t_comp_cor_XX``) and three anatomical decompositions (``a_comp_cor_XX``) across
three different noise ROIs: an eroded white matter mask, an eroded CSF mask, and a combined mask derived
from the union of these.

Each confounds data file will also have a corresponding metadata file
(``~desc-confounds_regressors.json``).
Metadata files contain additional information about columns in the confounds TSV file:

.. code-block:: json

    {
      "a_comp_cor_00": {
        "CumulativeVarianceExplained": 0.1081970825,
        "Mask": "combined",
        "Method": "aCompCor",
        "Retained": true,
        "SingularValue": 25.8270209974,
        "VarianceExplained": 0.1081970825
      },
      "dropped_0": {
        "CumulativeVarianceExplained": 0.5965809597,
        "Mask": "combined",
        "Method": "aCompCor",
        "Retained": false,
        "SingularValue": 20.7955177198,
        "VarianceExplained": 0.0701465624
      }
    }

For CompCor decompositions, entries include:

  - ``Method``: anatomical or temporal CompCor.
  - ``Mask``: denotes the :abbr:`ROI (region of interest)` where the decomposition that generated
    the component was performed: ``CSF``, ``WM``, or ``combined`` for anatomical CompCor.
  - ``SingularValue``: singular value of the component.
  - ``VarianceExplained``: the fraction of variance explained by the component across the decomposition ROI mask.
  - ``CumulativeVarianceExplained``: the total fraction of variance explained by this particular component
    and all preceding components.
  - ``Retained``: Indicates whether the component was saved in ``desc-confounds_timeseries.tsv``
    for use in denoising.
    Entries that are not saved in the data file for denoising are still stored in metadata with the
    ``dropped`` prefix.

.. caution::
    Only a subset of these CompCor decompositions should be used for further denoising.
    The original Behzadi aCompCor implementation [Behzadi2007]_ can be applied using
    components from the combined masks, while the more recent Muschelli implementation
    [Muschelli2014]_ can be applied using
    the :abbr:`WM (white matter)` and :abbr:`CSF (cerebro-spinal fluid)` masks.
    To determine the provenance of each component, consult the metadata file (described above).

    There are many valid ways of selecting CompCor components for further denoising.
    In general, the components with the largest singular values (i.e., those that
    explain the largest fraction of variance in the data) should be selected.
    *fMRIPrep* outputs components in descending order of singular value.
    Common approaches include selecting a fixed number of components (e.g., the
    first 5 or 6), using a quantitative or qualitative criterion (e.g., elbow, broken
    stick, or condition number), or using sufficiently many components that a minimum
    cumulative fraction of variance is explained (e.g., 50%).

.. caution::
    Similarly, if you are using anatomical or temporal CompCor it may not make sense
    to use the ``csf``, or ``white_matter`` global regressors -
    see `#1049 <https://github.com/nipreps/fmriprep/issues/1049>`_.
    Conversely, using the overall ``global_signal`` confound in addition to CompCor's
    regressors can be beneficial (see [Parkes2018]_).

.. danger::
    *fMRIPrep* does high-pass filtering before running anatomical or temporal CompCor.
    Therefore, when using CompCor regressors, the corresponding ``cosine_XX`` regressors
    should also be included in the design matrix.

.. admonition:: See also

    This didactic `discussion on NeuroStars.org
    <https://neurostars.org/t/fmrirep-outputs-very-high-number-of-acompcors-up-to-1000/5451>`__
    where Patrick Sadil gets into details about PCA and how that base technique applies
    to CompCor in general and *fMRIPrep*'s implementation in particular.

**AROMA confounds**.
:abbr:`AROMA (Automatic Removal Of Motion Artifacts)` is an :abbr:`ICA (independent components analysis)`
based procedure to identify confounding time series related to head-motion [Prium2015]_.
ICA-AROMA can be enabled with the flag ``--use-aroma``.

- ``aroma_motion_XX`` - the motion-related components identified by ICA-AROMA.

.. danger::
    If you are already using AROMA-cleaned data (``~desc-smoothAROMAnonaggr_bold.nii.gz``),
    do not include ICA-AROMA confounds during your design specification or denoising procedure.

    Additionally, as per [Hallquist2013]_ and [Lindquist2019]_, when using AROMA-cleaned data
    most of the confound regressors should be recalculated (this feature is a work-in-progress,
    follow up on `#1905 <https://github.com/nipreps/fmriprep/issues/1905>`__).
    Surprisingly, `our simulations
    <https://github.com/nipreps/fmriprep-notebooks/blob/9933a628dfb759dc73e61701c144d67898b92de0/05%20-%20Discussion%20AROMA%20confounds%20-%20issue-817%20%5BJ.%20Kent%5D.ipynb>`__
    (with thanks to JD. Kent) suggest that using the confounds as currently calculated by
    *fMRIPrep* --before denoising-- would be just fine.

.. caution::
    *Nonsteady-states* (or *dummy scans*) in the beginning of every run
    are dropped **before** ICA-AROMA is performed.
    Therefore, any subsequent analysis of ICA-AROMA outputs must drop the same
    number of *nonsteady-states*.

Confounds and "carpet"-plot on the visual reports
~~~~~~~~~~~~~~~~~~~~~~~~~~~~~~~~~~~~~~~~~~~~~~~~~
The visual reports provide several sections per task and run to aid designing
a denoising strategy for subsequent analysis.
Some of the estimated confounds are plotted with a "carpet" visualization of the
:abbr:`BOLD (blood-oxygen level-dependent)` time series [Power2016]_.
An example of these plots follows:

.. figure:: _static/sub-01_task-mixedgamblestask_run-01_bold_carpetplot.svg

    The figure shows on top several confounds estimated for the BOLD series:
    global signals ('GlobalSignal', 'WM', 'GM'), standardized DVARS ('stdDVARS'),
    and framewise-displacement ('FramewiseDisplacement').
    At the bottom, a 'carpetplot' summarizing the BOLD series.
    The color-map on the left-side of the carpetplot denotes signals located
    in cortical gray matter regions (blue), subcortical gray matter (orange),
    cerebellum (green) and the union of white-matter and CSF compartments (red).

Noise components computed during each CompCor decomposition are evaluated according
to the fraction of variance that they explain across the nuisance ROI.
This is used by *fMRIPrep* to determine whether each component should be saved for
use in denoising operations: a component is saved if it contributes to explaining
the top 50 percent of variance in the nuisance ROI.
*fMRIPrep* can be configured to save all components instead using the command line
option ``--return-all-components``.
*fMRIPrep* reports include a plot of the cumulative variance explained by each
component, ordered by descending singular value.

.. figure:: _static/sub-01_task-rest_compcor.svg

    The figure displays the cumulative variance explained by components for each
    of four CompCor decompositions (left to right: anatomical CSF mask, anatomical
    white matter mask, anatomical combined mask, temporal).
    The number of components is plotted on the abscissa and
    the cumulative variance explained on the ordinate.
    Dotted lines indicate the minimum number of components necessary
    to explain 50%, 70%, and 90% of the variance in the nuisance mask.
    By default, only the components that explain the top 50% of the variance
    are saved.

Also included is a plot of correlations among confound regressors.
This can be used to guide selection of a confound model or to assess the extent
to which tissue-specific regressors correlate with global signal.

.. figure:: _static/sub-01_task-mixedgamblestask_run-01_confounds_correlation.svg

    The left-hand panel shows the matrix of correlations among selected confound
    time series as a heat-map.
    Note the zero-correlation blocks near the diagonal; these correspond to each
    CompCor decomposition.
    The right-hand panel displays the correlation of selected confound time series
    with the mean global signal computed across the whole brain; the regressors shown
    are those with greatest correlation with the global signal.
    This information can be used to diagnose partial volume effects.

See implementation on :mod:`~fmriprep.workflows.bold.confounds.init_bold_confs_wf`.

Legacy layout
-------------

Prior to fMRIPrep 21.0, the following organizational structure was used::

    <output_dir>/
      fmriprep/
      freesurfer/

Although this has the advantage of keeping all outputs together,
it ensured that the output of fMRIPrep could not itself be a BIDS derivative dataset,
only contain one.

To restore this behavior, use the ``--output-layout legacy`` command-line option.

The BIDS and legacy layouts are otherwise the same in all respects.
It is thus possible to achieve identical results with the BIDS layout by using
the following invocation::

    fmriprep <input_dir>/ <output_dir>/fmriprep/ participant \
        --fs-subjects-dir <output_dir>/freesurfer/ [OPTIONS]


.. topic:: References

  .. [Behzadi2007] Behzadi Y, Restom K, Liau J, Liu TT, A component-based noise correction method
     (CompCor) for BOLD and perfusion-based fMRI. NeuroImage. 2007.
     doi:`10.1016/j.neuroimage.2007.04.042 <http://doi.org/10.1016/j.neuroimage.2007.04.042>`_

  .. [Ciric2017] Ciric R, Wolf DH, Power JD, Roalf DR, Baum GL, Ruparel K, Shinohara RT, Elliott MA,
     Eickhoff SB, Davatzikos C., Gur RC, Gur RE, Bassett DS, Satterthwaite TD.
     Benchmarking of participant-level confound regression strategies for the control of motion
     artifact in studies of functional connectivity. Neuroimage. 2017.
     doi:`10.1016/j.neuroimage.2017.03.020 <https://doi.org/10.1016/j.neuroimage.2017.03.020>`_

  .. [Greve2013] Greve DN, Brown GG, Mueller BA, Glover G, Liu TT,
     A Survey of the Sources of Noise in fMRI. Psychometrika. 2013.
     doi:`10.1007/s11336-013-9344-2 <http://dx.doi.org/10.1007/s11336-013-9344-2>`_

  .. [Friston1996] Friston KJ1, Williams S, Howard R, Frackowiak RS, Turner R,
     Movement‐Related effects in fMRI time‐series. Magnetic Resonance in Medicine. 1996.
     doi:`10.1002/mrm.191035031 <https://doi.org/10.1002/mrm.1910350312>`_

  .. [Glasser2016] Glasser MF, Coalson TS Robinson EC, Hacker CD, Harwell J, Yacoub E, Ugurbil K,
     Andersson J, Beckmann CF, Jenkinson M, Smith SM, Van Essen DC.
     A multi-modal parcellation of human cerebral cortex. Nature. 2016.
     doi:`10.1038/nature18933 <https://doi.org/10.1038/nature18933>`_

  .. [Hallquist2013] Hallquist MN, Hwang K, Luna B. The Nuisance of Nuisance Regression.
     NeuroImage. 2013. doi:`10.1016/j.neuroimage.2013.05.116
     <https://doi.org/10.1016/j.neuroimage.2013.05.116>`_

  .. [Jenkinson2002] Jenkinson M, Bannister P, Brady M, Smith S. Improved optimization for the
     robust and accurate linear registration and motion correction of brain images. Neuroimage.
     2002. doi:`10.1016/s1053-8119(02)91132-8 <https://doi.org/10.1016/s1053-8119(02)91132-8>`__.

  .. [Lindquist2019] Lindquist, MA, Geuter, S, and Wager, TD, Caffo, BS,
     Modular preprocessing pipelines can reintroduce artifacts into fMRI data.
     Human Brain Mapping. 2019. doi: `10.1002/hbm.24528
     <https://doi.org/10.1002/hbm.24528>`_

  .. [Muschelli2014] Muschelli J, Nebel MB, Caffo BS, Barber AD, Pekar JJ, Mostofsky SH,
     Reduction of motion-related artifacts in resting state fMRI using aCompCor. NeuroImage. 2014.
     doi:`10.1016/j.neuroimage.2014.03.028 <http://doi.org/10.1016/j.neuroimage.2014.03.028>`_

  .. [Parkes2018] Parkes L, Fulcher B, Yücel M, Fornito A, An evaluation of the efficacy, reliability,
     and sensitivity of motion correction strategies for resting-state functional MRI. NeuroImage. 2018.
     doi:`10.1016/j.neuroimage.2017.12.073 <https://doi.org/10.1016/j.neuroimage.2017.12.073>`_

  .. [Power2012] Power JD, Barnes KA, Snyder AZ, Schlaggar BL, Petersen, SA, Spurious but systematic
     correlations in functional connectivity MRI networks arise from subject motion. NeuroImage. 2012.
     doi:`10.1016/j.neuroimage.2011.10.018 <https://doi.org/10.1016/j.neuroimage.2011.10.018>`_

  .. [Power2016] Power JD, A simple but useful way to assess fMRI scan qualities. NeuroImage. 2016.
     doi:`10.1016/j.neuroimage.2016.08.009 <http://doi.org/10.1016/j.neuroimage.2016.08.009>`_

  .. [Prium2015] Pruim RHR, Mennes M, van Rooij D, Llera A, Buitelaar JK, Beckmann CF.
     ICA-AROMA: A robust ICA-based strategy for removing motion artifacts from fMRI data.
     Neuroimage. 2015 May 15;112:267–77.
     doi:`10.1016/j.neuroimage.2015.02.064 <https://doi.org/10.1016/j.neuroimage.2015.02.064>`_.

  .. [Satterthwaite2013] Satterthwaite TD, Elliott MA, Gerraty RT, Ruparel K, Loughead J, Calkins ME,
     Eickhoff SB, Hakonarson H, Gur RC, Gur RE, Wolf DH,
     An improved framework for confound regression and filtering for control of motion artifact
     in the preprocessing of resting-state functional connectivity data. NeuroImage. 2013. doi:`10.1016/j.neuroimage.2012.08.052 <https://doi.org/10.1016/j.neuroimage.2012.08.052>`_

  .. [Yan2013] Yan CG, Cheung B, Kelly C, Colcombe S, Craddock RC, Di Martino A, Li Q, Zuo XN,
     Castellanos FX, Milham MP, A comprehensive assessment of regional variation in the impact of
     head micromovements on functional connectomics. NeuroImage. 2013.
     doi:`10.1016/j.neuroimage.2013.03.004 <https://doi.org/10.1016/j.neuroimage.2013.03.004>`_<|MERGE_RESOLUTION|>--- conflicted
+++ resolved
@@ -67,12 +67,7 @@
 --------------
 *fMRIPrep* outputs summary reports, written to ``<output dir>/fmriprep/sub-<subject_label>.html``.
 These reports provide a quick way to make visual inspection of the results easy.
-<<<<<<< HEAD
-Each report is self contained and thus can be easily shared with collaborators (for example via email).
 `View a sample report. <_static/SampleReport/sample_report.html>`_
-=======
-`View a sample report. <_static/sample_report.html>`_
->>>>>>> c7450e73
 
 Derivatives of *fMRIPrep* (preprocessed data)
 ---------------------------------------------

name: fmriprep
channels:
  - https://fsl.fmrib.ox.ac.uk/fsldownloads/fslconda/public/
  - conda-forge
# Update this ~yearly; last updated April 2023
dependencies:
  - python >=3.10,<3.11
  # Needed for svgo and bids-validator; consider moving to deno
  - nodejs=16
  # Intel Math Kernel Library for numpy
  - mkl=2022.1
  - mkl-service=2.4
  # git-annex for templateflow users with DataLad superdatasets
  - git-annex=*=alldep*
  # Base scientific python stack; required by FSL, so pinned here
  - numpy=1.25
  - scipy=1.11
<<<<<<< HEAD
  - matplotlib=3.7
=======
  - matplotlib=3.7,!=3.7.2
>>>>>>> 86e241fd
  - pandas=2.0
  - h5py=3.8
  # Dependencies compiled against numpy, best to stick with conda
  - nitime=0.10
  - scikit-image=0.21
  - scikit-learn=1.3
  # Utilities
  - graphviz=6.0
  - pandoc=3.1
  # Workflow dependencies: ANTs
  - ants=2.4.4
  # Workflow dependencies: FSL (versions pinned in 6.0.6.2)
  - fsl-bet2=2111.0
  - fsl-flirt=2111.0
  - fsl-fast4=2111.0
  - fsl-fugue=2201.2
  - fsl-mcflirt=2111.0
  - fsl-miscmaths=2203.2
  - fsl-topup=2203.1<|MERGE_RESOLUTION|>--- conflicted
+++ resolved
@@ -15,11 +15,7 @@
   # Base scientific python stack; required by FSL, so pinned here
   - numpy=1.25
   - scipy=1.11
-<<<<<<< HEAD
-  - matplotlib=3.7
-=======
   - matplotlib=3.7,!=3.7.2
->>>>>>> 86e241fd
   - pandas=2.0
   - h5py=3.8
   # Dependencies compiled against numpy, best to stick with conda

#!/usr/bin/env python
# -*- coding: utf-8 -*-
# emacs: -*- mode: python; py-indent-offset: 4; indent-tabs-mode: nil -*-
# vi: set ft=python sts=4 ts=4 sw=4 et:
"""
This pipeline is developed by the Poldrack lab at Stanford University
(https://poldracklab.stanford.edu/) for use at
the Center for Reproducible Neuroscience (http://reproducibility.stanford.edu/),
as well as for open-source software distribution.
"""

<<<<<<< HEAD
__version__ = '0.0.4'
=======
__version__ = '0.1.1a1'
>>>>>>> 39056c27


__author__ = 'The CRN developers'
__copyright__ = 'Copyright 2016, Center for Reproducible Neuroscience, Stanford University'
__credits__ = ['Craig Moodie', 'Ross Blair', 'Oscar Esteban', 'Chris F. Gorgolewski',
               'Russell A. Poldrack']
__license__ = '3-clause BSD'
__maintainer__ = 'Ross Blair'
__email__ = 'crn.poldracklab@gmail.com'
__status__ = 'Prototype'
__url__ = 'https://github.com/poldracklab/preprocessing-workflow'
__packagename__ = 'fmriprep'

__description__ = """Fmriprep is a functional magnetic resonance image pre-processing pipeline that
is designed to provide an easily accessible, state-of-the-art interface that is robust to differences
in scan acquisition protocols and that requires minimal user input, while providing easily interpretable
and comprehensive error and output reporting."""
__longdesc__ = """
This package is a functional magnetic resonance image preprocessing pipeline that is designed to
provide an easily accessible, state-of-the-art interface that is robust to differences in scan
acquisition protocols and that requires minimal user input, while providing easily interpretable
and comprehensive error and output reporting. This open-source neuroimaging data processing tool
is being developed as a part of the MRI image analysis and reproducibility platform offered by the
CRN. This pipeline is heavily influenced by the `Human Connectome Project analysis pipelines
<https://github.com/Washington-University/Pipelines>`_ and, as such, the backbone of this pipeline
is a python reimplementation of the HCP `GenericfMRIVolumeProcessingPipeline.sh` script. However, a
major difference is that this pipeline is executed using a `nipype workflow framework
<http://nipype.readthedocs.io/en/latest/>`_. This allows for each call to a software module or binary
to be controlled within the workflows, which removes the need for manual curation at every stage, while
still providing all the output and error information that would be necessary for debugging and interpretation
purposes. The fmriprep pipeline primarily utilizes FSL tools, but also utilizes ANTs tools at several stages
such as skull stripping and template registration. This pipeline was designed to provide the best software
implementation for each state of preprocessing, and will be updated as newer and better neuroimaging software
become available.
"""<|MERGE_RESOLUTION|>--- conflicted
+++ resolved
@@ -9,11 +9,7 @@
 as well as for open-source software distribution.
 """
 
-<<<<<<< HEAD
-__version__ = '0.0.4'
-=======
 __version__ = '0.1.1a1'
->>>>>>> 39056c27
 
 
 __author__ = 'The CRN developers'

--- conflicted
+++ resolved
@@ -15,10 +15,8 @@
 
 """
 import os
-import re
 import os.path as op
 import warnings
-from itertools import groupby
 from bids.grabbids import BIDSLayout
 
 
@@ -171,28 +169,10 @@
     subj_data = {modality: [x.filename for x in layout.get(**query)]
                  for modality, query in queries.items()}
 
-<<<<<<< HEAD
-    def _hide_echo(x):
-        if '_echo-' not in x:
-            return x
-        echo = re.search("_echo-\\d*", x).group(0)
-        return x.replace(echo, "_echo-?")
-
-    if subj_data["bold"] is not []:
-        bold_sess = subj_data["bold"]
-
-        if any(['_echo-' in bold for bold in bold_sess]):
-            runs = [list(bold) for _, bold in groupby(bold_sess, key=_hide_echo)]
-            runs = list(map(lambda x: x[0] if len(x) == 1 else x, runs))
-        else:
-            runs = bold_sess
-
-        subj_data.update({"bold": runs})
-=======
     # OE: temporary disabled (#914)
     # This bit of code should:
     # 1. identify multi-echo scans (must contain echo-<index> identifier)
-    # 2. group echoes belonging to the same run, same task or 
+    # 2. group echoes belonging to the same run, same task or
     #    same run and task, always: within same session
     # def _run_num(x):
     #     return re.search("task-\\w*_run-\\d*", x).group(0)
@@ -205,6 +185,5 @@
     #         subj_data.update({"bold": runs})
     #     except AttributeError:
     #         pass
->>>>>>> 5bf639a0
 
     return subj_data, layout
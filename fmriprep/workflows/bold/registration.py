--- conflicted
+++ resolved
@@ -54,75 +54,6 @@
     If FreeSurfer-based preprocessing is disabled, FSL FLIRT is used with the
     BBR cost function to directly target the T1 space.
 
-<<<<<<< HEAD
-    .. workflow::
-        :graph2use: orig
-        :simple_form: yes
-
-        from fmriprep.workflows.bold.registration import init_bold_reg_wf
-        wf = init_bold_reg_wf(freesurfer=True,
-                              mem_gb=3,
-                              omp_nthreads=1,
-                              use_bbr=True,
-                              bold2t1w_dof=9)
-
-    **Parameters**
-
-        freesurfer : bool
-            Enable FreeSurfer functional registration (bbregister)
-        use_bbr : bool or None
-            Enable/disable boundary-based registration refinement.
-            If ``None``, test BBR result for distortion before accepting.
-        bold2t1w_dof : 6, 9 or 12
-            Degrees-of-freedom for BOLD-T1w registration
-        mem_gb : float
-            Size of BOLD file in GB
-        omp_nthreads : int
-            Maximum number of threads an individual process may use
-        name : str
-            Name of workflow (default: ``bold_reg_wf``)
-        use_compression : bool
-            Save registered BOLD series as ``.nii.gz``
-        use_fieldwarp : bool
-            Include SDC warp in single-shot transform from BOLD to T1
-        write_report : bool
-            Whether a reportlet should be stored
-        init_header : boolean, optional
-            If ``True``, use header information for initialization ``bbregister``
-            instead of running ``mri_coreg``.
-
-    **Inputs**
-
-        ref_bold_brain
-            Reference image to which BOLD series is aligned
-            If ``fieldwarp == True``, ``ref_bold_brain`` should be unwarped
-        t1_brain
-            Skull-stripped ``t1_preproc``
-        t1_seg
-            Segmentation of preprocessed structural image, including
-            gray-matter (GM), white-matter (WM) and cerebrospinal fluid (CSF)
-        subjects_dir
-            FreeSurfer SUBJECTS_DIR
-        subject_id
-            FreeSurfer subject ID
-        t1_2_fsnative_reverse_transform
-            LTA-style affine matrix translating from FreeSurfer-conformed subject space to T1w
-
-    **Outputs**
-
-        itk_bold_to_t1
-            Affine transform from ``ref_bold_brain`` to T1 space (ITK format)
-        itk_t1_to_bold
-            Affine transform from T1 space to BOLD space (ITK format)
-        fallback
-            Boolean indicating whether BBR was rejected (mri_coreg registration returned)
-
-
-    **Subworkflows**
-
-        * :py:func:`~fmriprep.workflows.bold.registration.init_bbreg_wf`
-        * :py:func:`~fmriprep.workflows.bold.registration.init_fsl_bbr_wf`
-=======
     Workflow Graph
         .. workflow::
             :graph2use: orig
@@ -156,6 +87,9 @@
         Include SDC warp in single-shot transform from BOLD to T1
     write_report : bool
         Whether a reportlet should be stored
+    init_header : boolean, optional
+        If ``True``, use header information for initialization ``bbregister``
+        instead of running ``mri_coreg``.
 
     Inputs
     ------
@@ -187,7 +121,6 @@
     --------
       * :py:func:`~fmriprep.workflows.bold.registration.init_bbreg_wf`
       * :py:func:`~fmriprep.workflows.bold.registration.init_fsl_bbr_wf`
->>>>>>> 830a9500
 
     """
     workflow = Workflow(name=name)
@@ -463,20 +396,6 @@
 
 
     Parameters
-<<<<<<< HEAD
-
-        use_bbr : bool or None
-            Enable/disable boundary-based registration refinement.
-            If ``None``, test BBR result for distortion before accepting.
-        bold2t1w_dof : 6, 9 or 12
-            Degrees-of-freedom for BOLD-T1w registration
-        name : str, optional
-            Workflow name (default: bbreg_wf)
-        init_header : boolean, optional
-            If ``True``, use header information for initialization instead
-            of running ``mri_coreg``.
-
-=======
     ----------
     use_bbr : bool or None
         Enable/disable boundary-based registration refinement.
@@ -485,7 +404,9 @@
         Degrees-of-freedom for BOLD-T1w registration
     name : str, optional
         Workflow name (default: bbreg_wf)
->>>>>>> 830a9500
+    init_header : boolean, optional
+        If ``True``, use header information for initialization instead
+        of running ``mri_coreg``.
 
     Inputs
     ------
@@ -533,16 +454,9 @@
         niu.IdentityInterface(['itk_bold_to_t1', 'itk_t1_to_bold', 'out_report', 'fallback']),
         name='outputnode')
 
-<<<<<<< HEAD
-    if init_header:
-        bbregister = pe.Node(
-            BBRegisterRPT(dof=bold2t1w_dof, contrast_type='t2', registered_file=True,
-                          init='header', out_lta_file=True, generate_report=True),
-            name='bbregister', mem_gb=12)
-=======
     mri_coreg = pe.Node(
         MRICoregRPT(dof=bold2t1w_dof, sep=[4], ftol=0.0001, linmintol=0.01,
-                    generate_report=not use_bbr),
+                    generate_report=not use_bbr, no_cras0=init_header),
         name='mri_coreg', n_procs=omp_nthreads, mem_gb=5)
 
     lta_concat = pe.Node(ConcatenateLTA(out_file='out.lta'), name='lta_concat')
@@ -575,66 +489,27 @@
 
     # Short-circuit workflow building, use initial registration
     if use_bbr is False:
->>>>>>> 830a9500
         workflow.connect([
-            (inputnode, bbregister, [('subjects_dir', 'subjects_dir'),
-                                     ('subject_id', 'subject_id'),
-                                     ('in_file', 'source_file')]),
-        ])
+            (mri_coreg, outputnode, [('out_report', 'out_report')]),
+            (mri_coreg, lta_concat, [('out_lta_file', 'in_lta1')])])
+        outputnode.inputs.fallback = True
+
+        return workflow
+
+    if init_header:
+        bbregister = BBRegisterRPT(dof=bold2t1w_dof, contrast_type='t2', registered_file=True,
+                                   out_lta_file=True, generate_report=True, init='header')
     else:
-        mri_coreg = pe.Node(
-            MRICoregRPT(dof=bold2t1w_dof, sep=[4], ftol=0.0001, linmintol=0.01,
-                        generate_report=not use_bbr),
-            name='mri_coreg', n_procs=omp_nthreads, mem_gb=5)
-
-        lta_concat = pe.Node(ConcatenateLTA(out_file='out.lta'), name='lta_concat')
-        # XXX LTA-FSL-ITK may ultimately be able to be replaced with a straightforward
-        # LTA-ITK transform, but right now the translation parameters are off.
-        lta2fsl_fwd = pe.Node(LTAConvert(out_fsl=True), name='lta2fsl_fwd')
-        lta2fsl_inv = pe.Node(LTAConvert(out_fsl=True, invert=True), name='lta2fsl_inv')
-        fsl2itk_fwd = pe.Node(c3.C3dAffineTool(fsl2ras=True, itk_transform=True),
-                              name='fsl2itk_fwd', mem_gb=DEFAULT_MEMORY_MIN_GB)
-        fsl2itk_inv = pe.Node(c3.C3dAffineTool(fsl2ras=True, itk_transform=True),
-                              name='fsl2itk_inv', mem_gb=DEFAULT_MEMORY_MIN_GB)
-    
-        workflow.connect([
-            (inputnode, mri_coreg, [('subjects_dir', 'subjects_dir'),
-                                    ('subject_id', 'subject_id'),
-                                    ('in_file', 'source_file')]),
-            # Output ITK transforms
-            (inputnode, lta_concat, [('t1_2_fsnative_reverse_transform', 'in_lta2')]),
-            (lta_concat, lta2fsl_fwd, [('out_file', 'in_lta')]),
-            (lta_concat, lta2fsl_inv, [('out_file', 'in_lta')]),
-            (inputnode, fsl2itk_fwd, [('t1_brain', 'reference_file'),
-                                      ('in_file', 'source_file')]),
-            (inputnode, fsl2itk_inv, [('in_file', 'reference_file'),
-                                      ('t1_brain', 'source_file')]),
-            (lta2fsl_fwd, fsl2itk_fwd, [('out_fsl', 'transform_file')]),
-            (lta2fsl_inv, fsl2itk_inv, [('out_fsl', 'transform_file')]),
-            (fsl2itk_fwd, outputnode, [('itk_transform', 'itk_bold_to_t1')]),
-            (fsl2itk_inv, outputnode, [('itk_transform', 'itk_t1_to_bold')]),
-        ])
-    
-        bbregister = pe.Node(
-            BBRegisterRPT(dof=bold2t1w_dof, contrast_type='t2', registered_file=True,
-                          out_lta_file=True, generate_report=True),
-            name='bbregister', mem_gb=12)
-
-        # Short-circuit workflow building, use initial registration
-        if use_bbr is False:
-            workflow.connect([
-                (mri_coreg, outputnode, [('out_report', 'out_report')]),
-                (mri_coreg, lta_concat, [('out_lta_file', 'in_lta1')])])
-            outputnode.inputs.fallback = True
-    
-            return workflow
-
-        workflow.connect([
-            (inputnode, bbregister, [('subjects_dir', 'subjects_dir'),
-                                     ('subject_id', 'subject_id'),
-                                     ('in_file', 'source_file')]),
-            (mri_coreg, bbregister, [('out_lta_file', 'init_reg_file')]),
-        ])
+        bbregister = BBRegisterRPT(dof=bold2t1w_dof, contrast_type='t2', registered_file=True,
+                                   out_lta_file=True, generate_report=True)
+    bbregister = pe.Node(bbregister, name='bbregister', mem_gb=12)
+
+    workflow.connect([
+        (inputnode, bbregister, [('subjects_dir', 'subjects_dir'),
+                                 ('subject_id', 'subject_id'),
+                                 ('in_file', 'source_file')]),
+        (mri_coreg, bbregister, [('out_lta_file', 'init_reg_file')]),
+    ])
 
     # Short-circuit workflow building, use boundary-based registration
     if use_bbr is True:
@@ -645,46 +520,36 @@
 
         return workflow
 
+    transforms = pe.Node(niu.Merge(2), run_without_submitting=True, name='transforms')
+    reports = pe.Node(niu.Merge(2), run_without_submitting=True, name='reports')
 
     lta_ras2ras = pe.MapNode(LTAConvert(out_lta=True), iterfield=['in_lta'],
                              name='lta_ras2ras', mem_gb=2)
-    if init_header:
-        transforms = pe.Node(niu.Merge(1), run_without_submitting=True, name='transforms')
-        reports = pe.Node(niu.Merge(1), run_without_submitting=True, name='reports')
-        workflow.connect([
-            (bbregister, transforms, [('out_lta_file', 'in1')]),
-            # Normalize LTA transforms to RAS2RAS (inputs are VOX2VOX) and compare
-            (transforms, lta_ras2ras, [('out', 'in_lta')]),
-            (lta_ras2ras, outputnode, [('out_lta', 'fallback')]),
-            (bbregister, outputnode, [('out_report', 'out_report')]),
-        ])
-    else:
-        transforms = pe.Node(niu.Merge(2), run_without_submitting=True, name='transforms')
-        reports = pe.Node(niu.Merge(2), run_without_submitting=True, name='reports')
-        compare_transforms = pe.Node(niu.Function(function=compare_xforms), name='compare_transforms')
-        select_transform = pe.Node(niu.Select(), run_without_submitting=True, name='select_transform')
-        select_report = pe.Node(niu.Select(), run_without_submitting=True, name='select_report')
-        workflow.connect([
-            (bbregister, transforms, [('out_lta_file', 'in1')]),
-            (mri_coreg, transforms, [('out_lta_file', 'in2')]),
-            # Normalize LTA transforms to RAS2RAS (inputs are VOX2VOX) and compare
-            (transforms, lta_ras2ras, [('out', 'in_lta')]),
-            (lta_ras2ras, compare_transforms, [('out_lta', 'lta_list')]),
-            (compare_transforms, outputnode, [('out', 'fallback')]),
-            # Select output transform
-            (transforms, select_transform, [('out', 'inlist')]),
-            (compare_transforms, select_transform, [('out', 'index')]),
-            (select_transform, lta_concat, [('out', 'in_lta1')]),
-            # Select output report
-            (bbregister, reports, [('out_report', 'in1')]),
-            (mri_coreg, reports, [('out_report', 'in2')]),
-            (reports, select_report, [('out', 'inlist')]),
-            (compare_transforms, select_report, [('out', 'index')]),
-            (select_report, outputnode, [('out', 'out_report')]),
-        ])
+    compare_transforms = pe.Node(niu.Function(function=compare_xforms), name='compare_transforms')
+
+    select_transform = pe.Node(niu.Select(), run_without_submitting=True, name='select_transform')
+    select_report = pe.Node(niu.Select(), run_without_submitting=True, name='select_report')
+
+    workflow.connect([
+        (bbregister, transforms, [('out_lta_file', 'in1')]),
+        (mri_coreg, transforms, [('out_lta_file', 'in2')]),
+        # Normalize LTA transforms to RAS2RAS (inputs are VOX2VOX) and compare
+        (transforms, lta_ras2ras, [('out', 'in_lta')]),
+        (lta_ras2ras, compare_transforms, [('out_lta', 'lta_list')]),
+        (compare_transforms, outputnode, [('out', 'fallback')]),
+        # Select output transform
+        (transforms, select_transform, [('out', 'inlist')]),
+        (compare_transforms, select_transform, [('out', 'index')]),
+        (select_transform, lta_concat, [('out', 'in_lta1')]),
+        # Select output report
+        (bbregister, reports, [('out_report', 'in1')]),
+        (mri_coreg, reports, [('out_report', 'in2')]),
+        (reports, select_report, [('out', 'inlist')]),
+        (compare_transforms, select_report, [('out', 'index')]),
+        (select_report, outputnode, [('out', 'out_report')]),
+    ])
 
     return workflow
-
 
 def init_fsl_bbr_wf(use_bbr, bold2t1w_dof, name='fsl_bbr_wf'):
     """

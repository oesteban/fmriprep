--- conflicted
+++ resolved
@@ -12,11 +12,7 @@
 from niworkflows.nipype.pipeline import engine as pe
 from niworkflows.nipype.interfaces import utility as niu
 
-<<<<<<< HEAD
 from ...engine import Workflow
-from ...interfaces.nilearn import Merge
-=======
->>>>>>> 83c4f1e0
 from ...interfaces.multiecho import (T2SMap, MaskT2SMap)
 from .resampling import init_bold_preproc_trans_wf
 
@@ -79,17 +75,11 @@
         oc_mask
             the skull-stripped optimal combination mask
     """
-<<<<<<< HEAD
-    workflow = Workflow(name=name)
-    inputnode = pe.Node(niu.IdentityInterface(fields=['echo_split', 'hmc_xforms']),
-                        name='inputnode')
-=======
     workflow = pe.Workflow(name=name)
     inputnode = pe.Node(niu.IdentityInterface(
         fields=['bold_echos', 'name_source', 'hmc_xforms']),
         name='inputnode')
     inputnode.iterables = ('bold_echos', bold_echos)
->>>>>>> 83c4f1e0
 
     outputnode = pe.Node(niu.IdentityInterface(fields=['t2s_map', 'oc_mask']),
                          name='outputnode')

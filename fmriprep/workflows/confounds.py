#!/usr/bin/env python
# -*- coding: utf-8 -*-
# emacs: -*- mode: python; py-indent-offset: 4; indent-tabs-mode: nil -*-
# vi: set ft=python sts=4 ts=4 sw=4 et:
'''
Workflow for discovering confounds.
Calculates frame displacement, segment regressors, global regressor, dvars, aCompCor, tCompCor
'''
from __future__ import print_function, division, absolute_import, unicode_literals

<<<<<<< HEAD
from nipype.interfaces import fsl
from nipype.interfaces import utility
from nipype.algorithms import confounds
from nipype.pipeline import engine as pe
from nipype.interfaces.fsl import ICA_AROMA as aroma
=======
from niworkflows.nipype.interfaces import utility
from niworkflows.nipype.algorithms import confounds
from niworkflows.nipype.pipeline import engine as pe
>>>>>>> 8b68e119
from niworkflows.interfaces.masks import ACompCorRPT, TCompCorRPT
from niworkflows.interfaces import segmentation as nws


from niworkflows.nipype.interfaces.nilearn import SignalExtraction
from fmriprep.interfaces.utils import prepare_roi_from_probtissue


def init_discover_wf(bold_file_size_gb, name="discover_wf",use_aroma=False):
    ''' All input fields are required.

    Calculates global regressor and tCompCor
        from motion-corrected fMRI ('inputnode.fmri_file').
    Calculates DVARS from the fMRI and an EPI brain mask ('inputnode.epi_mask')
    Calculates frame displacement from MCFLIRT movement parameters ('inputnode.movpar_file')
    Calculates segment regressors and aCompCor
        from the fMRI and a white matter/gray matter/CSF segmentation ('inputnode.t1_seg'), after
        applying the transform to the images. Transforms should be fsl-formatted.

    Saves the confounds in a file ('outputnode.confounds_file')'''

    inputnode = pe.Node(utility.IdentityInterface(
        fields=['fmri_file', 'movpar_file', 't1_tpms', 'epi_mask', 'epi_mni', 'epi_mask_mni']),
        name='inputnode')
    outputnode = pe.Node(utility.IdentityInterface(
        fields=['confounds_file', 'acompcor_report', 'tcompcor_report', 'ica_aroma_report']),
        name='outputnode')

    #AROMA

    if use_aroma:
        ica_aroma_wf = init_ica_aroma_wf(name='ica_aroma_wf')

    # DVARS
    dvars = pe.Node(confounds.ComputeDVARS(save_all=True, remove_zerovariance=True),
                    name="dvars")
    dvars.interface.estimated_memory_gb = bold_file_size_gb * 3
    # Frame displacement
    frame_displace = pe.Node(confounds.FramewiseDisplacement(parameter_source="SPM"),
                             name="frame_displace")
    frame_displace.interface.estimated_memory_gb = bold_file_size_gb * 3
    # CompCor
    tcompcor = pe.Node(TCompCorRPT(components_file='tcompcor.tsv',
                                   generate_report=True,
                                   percentile_threshold=.05),
                       name="tcompcor")
    tcompcor.interface.estimated_memory_gb = bold_file_size_gb * 3

    CSF_roi = pe.Node(utility.Function(function=prepare_roi_from_probtissue,
                                       output_names=['roi_file', 'eroded_mask']),
                      name='CSF_roi')
    CSF_roi.inputs.erosion_mm = 0
    CSF_roi.inputs.epi_mask_erosion_mm = 30

    WM_roi = pe.Node(utility.Function(function=prepare_roi_from_probtissue,
                                      output_names=['roi_file', 'eroded_mask']),
                     name='WM_roi')
    WM_roi.inputs.erosion_mm = 6
    WM_roi.inputs.epi_mask_erosion_mm = 10

    def concat_rois_func(in_WM, in_mask, ref_header):
        import os
        import nibabel as nb
        from nilearn.image import resample_to_img

        WM_nii = nb.load(in_WM)
        mask_nii = nb.load(in_mask)

        # we have to do this explicitly because of potential differences in
        # qform_code between the two files that prevent SignalExtraction to do
        # the concatenation
        concat_nii = nb.funcs.concat_images([resample_to_img(WM_nii,
                                                             mask_nii,
                                                             interpolation='nearest'),
                                             mask_nii])
        concat_nii = nb.Nifti1Image(concat_nii.get_data(),
                                    nb.load(ref_header).affine,
                                    nb.load(ref_header).header)
        concat_nii.to_filename("concat.nii.gz")
        return os.path.abspath("concat.nii.gz")

    concat_rois = pe.Node(utility.Function(function=concat_rois_func), name='concat_rois')

    # Global and segment regressors
    signals = pe.Node(SignalExtraction(detrend=True,
                                       class_labels=["WhiteMatter", "GlobalSignal"]),
                      name="signals")
    signals.interface.estimated_memory_gb = bold_file_size_gb * 3

    def combine_rois(in_CSF, in_WM, ref_header):
        import os
        import numpy as np
        import nibabel as nb

        CSF_nii = nb.load(in_CSF)
        CSF_data = CSF_nii.get_data()

        WM_nii = nb.load(in_WM)
        WM_data = WM_nii.get_data()

        combined = np.zeros_like(WM_data)

        combined[WM_data != 0] = 1
        combined[CSF_data != 0] = 1

        # we have to do this explicitly because of potential differences in
        # qform_code between the two files that prevent aCompCor to work
        new_nii = nb.Nifti1Image(combined, nb.load(ref_header).affine,
                                 nb.load(ref_header).header)
        new_nii.to_filename("logical_or.nii.gz")
        return os.path.abspath("logical_or.nii.gz")

    combine_rois = pe.Node(utility.Function(function=combine_rois), name='combine_rois')

    acompcor = pe.Node(ACompCorRPT(components_file='acompcor.tsv',
                                   generate_report=True),
                       name="acompcor")
    acompcor.interface.estimated_memory_gb = bold_file_size_gb * 3

    # misc utilities
    concat = pe.Node(utility.Function(function=_gather_confounds), name="concat")

    def pick_csf(files):
        return files[0]

    def pick_wm(files):
        return files[2]

    def add_header_func(in_file):
        import numpy as np
        import pandas as pd
        import os
        from sys import version_info
        PY3 = version_info[0] > 2

        data = np.loadtxt(in_file)

        df = pd.DataFrame(data, columns=["X", "Y", "Z", "RotX", "RotY", "RotZ"])
        df.to_csv("motion.tsv", sep="\t" if PY3 else '\t'.encode(), index=None)

        return os.path.abspath("motion.tsv")

    add_header = pe.Node(utility.Function(function=add_header_func), name="add_header")

    workflow = pe.Workflow(name=name)
    workflow.connect([
        # connect inputnode to each non-anatomical confound node
        (inputnode, dvars, [('fmri_file', 'in_file'),
                            ('epi_mask', 'in_mask')]),
        (inputnode, frame_displace, [('movpar_file', 'in_file')]),
        (inputnode, tcompcor, [('fmri_file', 'realigned_file')]),

        (inputnode, CSF_roi, [(('t1_tpms', pick_csf), 'in_file')]),
        (inputnode, CSF_roi, [('epi_mask',  'epi_mask')]),
        (CSF_roi, tcompcor, [('eroded_mask', 'mask_files')]),

        (inputnode, WM_roi, [(('t1_tpms', pick_wm), 'in_file')]),
        (inputnode, WM_roi, [('epi_mask', 'epi_mask')]),

        (CSF_roi, combine_rois, [('roi_file', 'in_CSF')]),
        (WM_roi, combine_rois, [('roi_file', 'in_WM')]),
        (inputnode, combine_rois, [('fmri_file', 'ref_header')]),

        # anatomical confound: aCompCor.
        (inputnode, acompcor, [('fmri_file', 'realigned_file')]),
        (combine_rois, acompcor, [('out', 'mask_files')]),

        (WM_roi, concat_rois, [('roi_file', 'in_WM')]),
        (inputnode, concat_rois, [('epi_mask', 'in_mask')]),
        (inputnode, concat_rois, [('fmri_file', 'ref_header')]),

        # anatomical confound: signal extraction
        (concat_rois, signals, [('out', 'label_files')]),
        (inputnode, signals, [('fmri_file', 'in_file')]),

        # connect the confound nodes to the concatenate node
        (signals, concat, [('out_file', 'signals')]),
        (dvars, concat, [('out_all', 'dvars')]),
        (frame_displace, concat, [('out_file', 'frame_displace')]),
        (tcompcor, concat, [('components_file', 'tcompcor')]),
        (acompcor, concat, [('components_file', 'acompcor')]),
        (inputnode, add_header, [('movpar_file', 'in_file')]),
        (add_header, concat, [('out', 'motion')]),

        (concat, outputnode, [('out', 'confounds_file')]),
        (acompcor, outputnode, [('out_report', 'acompcor_report')]),
        (tcompcor, outputnode, [('out_report', 'tcompcor_report')]),
    ])
    if use_aroma:
        workflow.connect([
            (inputnode,ica_aroma_wf,
                 [('epi_mni', 'inputnode.epi_mni'),
                  ('epi_mask_mni', 'inputnode.epi_mask_mni'),
                 ('movpar_file', 'inputnode.movpar_file')]),
            (ica_aroma_wf,concat,
                [('outputnode.motion_ICs','aroma')])
            ])
    return workflow


def _gather_confounds(signals=None, dvars=None, frame_displace=None,
                      tcompcor=None, acompcor=None, motion=None, aroma=None):
    ''' load confounds from the filenames, concatenate together horizontally, and re-save '''
    import pandas as pd
    import os.path as op

    def less_breakable(a_string):
        ''' hardens the string to different envs (i.e. case insensitive, no whitespace, '#' '''
        return ''.join(a_string.split()).strip('#')

    def _adjust_indices(left_df, right_df):
        # This forces missing values to appear at the beggining of the DataFrame
        # instead of the end
        index_diff = len(left_df.index) - len(right_df.index)
        if index_diff > 0:
            right_df.index = range(index_diff,
                                   len(right_df.index) + index_diff)
        elif index_diff < 0:
            left_df.index = range(-index_diff,
                                  len(left_df.index) - index_diff)

    all_files = [confound for confound in [signals, dvars, frame_displace,
                                           tcompcor, acompcor, motion, aroma[0], aroma[1]]
                 if confound is not None]

    confounds_data = pd.DataFrame()
    for file_name in all_files:  # assumes they all have headings already
        new = pd.read_csv(file_name, sep="\t")
        for column_name in new.columns:
            new.rename(columns={column_name: less_breakable(column_name)},
                       inplace=True)

        _adjust_indices(confounds_data, new)
        confounds_data = pd.concat((confounds_data, new), axis=1)

    combined_out = op.abspath('confounds.tsv')
    confounds_data.to_csv(combined_out, sep=str("\t"), index=False,
                          na_rep="n/a")

    return combined_out


def reverse_order(inlist):
    ''' if a list, return the list in reversed order; else it is a single item, return it.'''
    if isinstance(inlist, list):
        inlist.reverse()
    return inlist


def get_ica_confounds(ica_out_dir):
    import os
    import numpy as np

    #pass in numpy array and column base name to generate headers
    def add_header_func(np_arr,col_base):
        import pandas as pd
        from sys import version_info
        PY3 = version_info[0] > 2


        df = pd.DataFrame(np_arr, columns=[str(col_base)+str(x) for index in enumerate(np_arr[0])])
        df.to_csv(str(col_base)+"ica_confounds.tsv", sep="\t" if PY3 else '\t'.encode(), index=None)

        return os.path.abspath(str(col_base)+"ica_confounds.tsv")
    #partial regression (currently inaccurate)
    #TODO fix partial regression
    def calc_residuals(x,y):
        X = np.column_stack(x+[[1]*len(x[0])])
        print(str(y))
        beta_hat = np.linalg.lstsq(X,y)[0]
        y_hat = np.dot(X,beta_hat)
        residuals = y - y_hat

        return residuals

    melodic_mix = os.path.join(ica_out_dir,'melodic.ica/melodic_mix')
    motion_ICs = os.path.join(ica_out_dir,'classified_motion_ICs.txt')

    #-1 since lists start at index 0
    motion_ic_indices = np.loadtxt(motion_ICs,dtype=int,delimiter=',')-1
    melodic_mix_arr = np.loadtxt(melodic_mix,ndmin=2)

    #transpose melodic_mix_arr so indices refer to the correct dimension
    aggr_confounds = np.asarray([melodic_mix_arr.T[x] for x in motion_ic_indices])


    #the "good" ics, (e.g. not motion related)
    good_ic_arr = np.delete(melodic_mix_arr, aggr_confounds, 1).T

    #nonaggr denoising confounds
    nonaggr_confounds = np.asarray([calc_residuals(good_ic_arr,y) for y in aggr_confounds ])

    aggr_tsv = add_header_func(aggr_confounds.T,'aggr_')
    nonaggr_tsv = add_header_func(aggr_confounds.T,'nonaggr_')
    #save the outputs as txt files
    #np.savetxt(aggr_confounds_txt,aggr_confounds.T,fmt=str('%.10f'),delimiter=str('\t'))
    #np.savetxt(nonaggr_confounds_txt,nonaggr_confounds.T,fmt=str('%.10f'),delimiter=str('\t'))
    ic_confounds = (aggr_tsv, nonaggr_tsv)

    return ic_confounds

def init_ica_aroma_wf(name='ica_aroma_wf'):
    #standard mask (assuming epi is in mni space)
    #mni_mask = fsl.Info.standard_image('MNI152_T1_2mm_brain_mask.nii.gz')

    workflow = pe.Workflow(name=name)

    inputnode = pe.Node(utility.IdentityInterface(
        fields=['epi_mni', 'movpar_file', 'epi_mask_mni']),
                        name='inputnode')

    outputnode = pe.Node(utility.IdentityInterface(
        fields=['motion_ICs','melodic_report']), name='outputnode')

    #smoothing node (SUSAN)

    #functions to help set SUSAN
    def getbtthresh(medianval):
        return 0.75 * medianval

    def getusans_func(image,thresh):
        return [tuple([image,thresh])]

    calc_median_val = pe.Node(fsl.ImageStats(op_string='-k %s -p 50'),
                              name='calc_median_val')

    calc_epi_mean = pe.Node(fsl.MeanImage(),
                            name='calc_epi_mean')

    brightness_threshold = pe.Node(utility.Function(input_names=['medianval'],
                                            output_names=['thresh'],
                                            function=getbtthresh),
                                        name='brightness_threshold')

    getusans = pe.Node(utility.Function(input_names=['image','thresh'],
                                     output_names=['usans'],
                                     function=getusans_func),
                            name='getusans')

    smooth = pe.Node(fsl.SUSAN(fwhm=6.0),
                          name='smooth')

    #melodic node
    melodic = pe.Node(nws.MELODICRPT(no_bet=True,
                                        no_mask=True,
                                        no_mm=True,
                                        generate_report=True), name="melodic")

    #ica_aroma node
    #TODO change to none once there is agreement between my partial regression
    #and the partial regression completed by fsl_regfilt
    ica_aroma = pe.Node(aroma.ICA_AROMA(denoise_type='both'),
                             name='ica_aroma')

    #set the output directory manually (until pull request #2056 is merged.)
    ica_out_dir = ica_aroma.output_dir()
    ica_aroma.set_input('out_dir',ica_out_dir)



    #extract the confound ICs from the results



    ica_confound = pe.Node(utility.Function(input_names=['ica_out_dir'],
                                    output_names=['ic_confounds'],
                                    function=get_ica_confounds),
                            name='ic_confounds')

    #connect the nodes
    workflow.connect([
        #Connect nodes to complete smoothing
        (inputnode, calc_median_val,
            [('epi_mni','in_file'),
             ('epi_mask_mni', 'mask_file')]),
        (calc_median_val, brightness_threshold,
            [('out_stat','medianval')]),
        (inputnode, calc_epi_mean,
            [('epi_mni','in_file')]),
        (calc_epi_mean, getusans,
            [('out_file','image')]),
        (calc_median_val, getusans,
            [('out_stat','thresh')]),
        (inputnode, smooth,
            [('epi_mni','in_file')]),
        (getusans, smooth,
            [('usans', 'usans')]),
        (brightness_threshold, smooth,
            [('thresh','brightness_threshold')]),
        #connect smooth to melodic
        (smooth, melodic,
            [('smoothed_file','in_files')]),
        #connect nodes to ICA-AROMA
        (smooth, ica_aroma,
            [('smoothed_file', 'in_file')]),
        (inputnode, ica_aroma,
            [('movpar_file','motion_parameters')]),
        (melodic, ica_aroma,
            [('out_dir','melodic_dir')]),
        #geneerate tsvs from ICA_AROMA
        (ica_aroma, ica_confound,
            [('out_dir','ica_out_dir')]),
        #output for processing and reporting
        (ica_confound, outputnode,
            [('ic_confounds','motion_ICs')]),
            #TODO change melodic report to reflect noise and non-noise components
        (melodic, outputnode,
            [('out_report','ica_aroma_report')]),
        ])

    return workflow


# 170531-23:47:46,227 workflow INFO:
# 	 Creating FreeSurfer processing flow.
# 170531-23:47:51,527 workflow INFO:
# 	 Workflow fmriprep_wf settings: ['check', 'execution', 'logging']
# 170531-23:47:51,718 workflow INFO:
# 	 Running in parallel.
# 170531-23:47:51,727 workflow INFO:
# 	 Executing: split ID: 1
# 170531-23:47:51,729 workflow INFO:
# 	 Executing: ds_ica_aroma_report ID: 0
# 170531-23:47:51,732 workflow INFO:
# 	 Executing node ds_ica_aroma_report in dir: /root/src/fmriprep/work/fmriprep_wf/single_subject_controlGE140_wf/func_preproc_task_flanker_wf/func_reports_wf/ds_ica_aroma_report
# 170531-23:47:51,734 workflow INFO:
# 	 Executing node split in dir: /root/src/fmriprep/work/fmriprep_wf/single_subject_controlGE140_wf/func_preproc_task_flanker_wf/epi_hmc_wf/split
# 170531-23:47:51,742 workflow ERROR:
# 	 ['Node ds_ica_aroma_report failed to run on host 42516ca31d70.']
# 170531-23:47:51,747 workflow INFO:
# 	 Running: fslsplit /data/sub-controlGE140/ses-pre/func/sub-controlGE140_task-flanker_bold.nii.gz -t
# 170531-23:47:51,763 workflow INFO:
# 	 Saving crash info to /out/fmriprep/sub-controlGE140/log/20170531-234742_ccd14b1b-23d1-40a7-a7d8-970b6ccd0cba/crash-20170531-234751-root-ds_ica_aroma_report-398d89bc-43c0-49ae-84df-e64276b75d17.pklz
# 170531-23:47:51,764 workflow INFO:
# 	 Traceback (most recent call last):
#   File "/usr/local/miniconda/lib/python3.6/site-packages/nipype/pipeline/plugins/multiproc.py", line 322, in _send_procs_to_workers
#     self.procs[jobid].run()
#   File "/usr/local/miniconda/lib/python3.6/site-packages/nipype/pipeline/engine/nodes.py", line 372, in run
#     self._run_interface()
#   File "/usr/local/miniconda/lib/python3.6/site-packages/nipype/pipeline/engine/nodes.py", line 482, in _run_interface
#     self._result = self._run_command(execute)
#   File "/usr/local/miniconda/lib/python3.6/site-packages/nipype/pipeline/engine/nodes.py", line 613, in _run_command
#     result = self._interface.run()
#   File "/usr/local/miniconda/lib/python3.6/site-packages/nipype/interfaces/base.py", line 1066, in run
#     self._check_mandatory_inputs()
#   File "/usr/local/miniconda/lib/python3.6/site-packages/nipype/interfaces/base.py", line 971, in _check_mandatory_inputs
#     raise ValueError(msg)
# ValueError: DerivativesDataSink requires a value for input 'in_file'. For a list of required inputs, see DerivativesDataSink.help()
#
# 170531-23:47:51,776 workflow INFO:<|MERGE_RESOLUTION|>--- conflicted
+++ resolved
@@ -7,18 +7,10 @@
 Calculates frame displacement, segment regressors, global regressor, dvars, aCompCor, tCompCor
 '''
 from __future__ import print_function, division, absolute_import, unicode_literals
-
-<<<<<<< HEAD
-from nipype.interfaces import fsl
-from nipype.interfaces import utility
-from nipype.algorithms import confounds
-from nipype.pipeline import engine as pe
-from nipype.interfaces.fsl import ICA_AROMA as aroma
-=======
 from niworkflows.nipype.interfaces import utility
 from niworkflows.nipype.algorithms import confounds
 from niworkflows.nipype.pipeline import engine as pe
->>>>>>> 8b68e119
+from niworkflows.nipype.interfaces.fsl import ICA_AROMA as aroma
 from niworkflows.interfaces.masks import ACompCorRPT, TCompCorRPT
 from niworkflows.interfaces import segmentation as nws
 

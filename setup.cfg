--- conflicted
+++ resolved
@@ -24,11 +24,7 @@
     nibabel ~= 3.0.0rc1
     nipype >=1.3.1
     nitime
-<<<<<<< HEAD
-    niworkflows ~= 1.1.0
-=======
-    niworkflows ~= 1.0.4
->>>>>>> 8eef0b3c
+    niworkflows ~= 1.1.3
     numpy
     pandas
     psutil >=5.4

--- conflicted
+++ resolved
@@ -26,11 +26,7 @@
     nipype >= 1.5.1
     nitime
     nitransforms ~= 21.0.0
-<<<<<<< HEAD
     niworkflows @ git+https://github.com/nipreps/niworkflows.git@master
-=======
-    niworkflows ~= 1.4.9
->>>>>>> e963b778
     numpy
     packaging
     pandas
